<<<<<<< HEAD
import { Account } from '@auth/core/types';
import { logEvent } from '../logger';

export const signIn =
  () =>
  async (
    { account }: { account?: Account | Record<string, unknown> } | undefined = {
      account: undefined,
    },
  ) => {
    // Sign-in successful, log the event
    logEvent('signIn');
    return true;
  };
=======
/**
 * Module: lib/auth/sign-in.ts
 *
 * Responsibilities:
 * - Persist OAuth provider tokens to the local accounts table when available.
 * - Emit local telemetry and a lightweight Application Insights `signIn` event
 *   without including any sensitive tokens or secrets.
 *
 * Notes on telemetry and privacy:
 * - The AppInsights event uses only non-sensitive, minimal properties (provider
 *   and a truncated providerAccountId) to allow basic attribution without
 *   capturing tokens, refresh tokens, or full account identifiers.
 * - All write operations to the database are limited to the `accounts` table
 *   and only store token-like fields when explicitly present on the OAuth
 *   provider account object.
 */

import { Account, Awaitable, Profile, User } from '@auth/core/types';
import { drizDbWithInit, schema } from '@/lib/drizzle-db';
import { and, eq } from 'drizzle-orm';
import { log, logEvent } from '@/lib/logger';
import { getAppInsights } from '@/instrument/browser';
import { CredentialInput } from '@auth/core/providers';
import { AdapterUser } from '@auth/core/adapters';

/**
 * Persist token fields for an external OAuth account to the local `accounts`
 * table. This function will only write fields that are present on the
 * provider account object; no additional normalization is performed here.
 *
 * Contract / Inputs:
 * - account: the provider Account object returned by next-auth (or a similar
 *   shape). Only `id_token`, `access_token`, and `refresh_token` are
 *   considered for persistence.
 *
 * Outputs / Side-effects:
 * - Updates the `accounts` row matching the provider + providerAccountId with
 *   the token fields (idToken, accessToken, refreshToken) when present.
 *
 * Error modes:
 * - Any database error will propagate to the caller. Caller should ensure
 *   failures here do not break the sign-in flow (see usage below).
 *
 * @param params.account - OAuth provider account object (may include tokens)
 * @param params.user - User object (not used currently but kept for future use)
 */
const updateAccountTokens = async ({
  account,
}: {
  user: User | AdapterUser;
  account: Account | Record<string, unknown>;
}) => {
  const { accounts } = schema;
  const fields: Record<string, string> = {};
  if (account.id_token) {
    fields.idToken = String(account.id_token);
  }
  if (account.access_token) {
    fields.accessToken = String(account.access_token);
  }
  if (account.refresh_token) {
    fields.refreshToken = String(account.refresh_token);
  }
  if (Object.keys(fields).length === 0) {
    return;
  }
  await drizDbWithInit((db) =>
    db
      .update(accounts)
      .set(fields)
      .where(
        and(
          eq(accounts.provider, String(account.provider)),
          eq(accounts.providerAccountId, String(account.providerAccountId)),
        ),
      ),
  );
};

/**
 * NextAuth `signIn` callback implementation.
 *
 * This callback is intended to be used as the `callbacks.signIn` handler for
 * NextAuth. It performs two responsibilities:
 *  1. Persist new OAuth tokens for supported providers (currently `google`
 *     and `keycloak`) into the local `accounts` table via
 *     `updateAccountTokens`.
 *  2. Emit a lightweight telemetry event locally (`logEvent('signIn')`) and
 *     to Application Insights when available. The AppInsights event uses only
 *     minimal, non-sensitive properties (provider and a truncated
 *     providerAccountId).
 *
 * Success criteria / Return:
 * - Must return `true` (allow sign-in) or a redirect URL (string) in case
 *   the application wants to redirect the user. This implementation always
 *   returns `true` to allow sign-in to proceed.
 *
 * Edge cases:
 * - If `account` is missing or the provider is not one of the handled
 *   providers, no token persistence is attempted. AppInsights failures are
 *   caught and logged but do not block sign-in.
 *
 * @param params.user - The user object returned/created by the adapter or
 *                     OAuth provider.
 * @param params.account - Provider account object (may be null during some
 *                        flows). When present, used to persist tokens.
 * @param params.profile - Optional OAuth profile provided by the provider.
 * @param params.email - Optional email verification metadata for email
 *                      provider flows.
 *
 * @returns Awaitable<boolean|string> - `true` to allow sign-in, or a string
 *                                      URL to redirect to.
 */
export const signIn: (params: {
  user: User | AdapterUser;
  account?: Account | null;
  /**
   * If OAuth provider is used, it contains the full
   * OAuth profile returned by your provider.
   */
  profile?: Profile;
  /**
   * If Email provider is used, on the first call, it contains a
   * `verificationRequest: true` property to indicate it is being triggered in the verification request flow.
   * When the callback is invoked after a user has clicked on a sign in link,
   * this property will not be present. You can check for the `verificationRequest` property
   * to avoid sending emails to addresses or domains on a blocklist or to only explicitly generate them
   * for email address in an allow list.
   */
  email?: {
    verificationRequest?: boolean;
  };
  /** If Credentials provider is used, it contains the user credentials */
  credentials?: Record<string, CredentialInput>;
}) => Awaitable<boolean | string> = async (
  {
    user,
    account,
  }:
    | {
        user: User | AdapterUser;
        account?: Account | Record<string, unknown> | null;
      }
    | undefined = {
    user: undefined as unknown as User | AdapterUser,
    account: undefined,
  },
): Promise<boolean | string> => {
  if (account && account.providerAccountId) {
    switch (account.provider) {
      case 'google':
      case 'keycloak':
        // Persist tokens for supported providers. We intentionally do not
        // await here to avoid delaying the sign-in flow; failures will
        // propagate if required but we don't want telemetry to block UX.
        updateAccountTokens({ user, account });
        break;
      default:
        log((l) =>
          l.error(`Unhandled provider ${account?.provider} in signIn`),
        );
        break;
    }
  }

  // Log local telemetry and report a lightweight event to AppInsights when available
  logEvent('signIn');
  try {
    const appInsights = getAppInsights();
    if (appInsights && typeof appInsights.trackEvent === 'function') {
      // Use minimal properties – avoid logging tokens or sensitive data
      appInsights.trackEvent(
        { name: 'signIn' },
        {
          provider: account?.provider ?? 'unknown',
          providerAccountId: account?.providerAccountId
            ? String(account.providerAccountId).slice(0, 8)
            : undefined,
        },
      );
    }
  } catch (err) {
    // Keep sign-in resilient: log and continue
    log((l) => l.debug('signIn: AppInsights trackEvent failed', err));
  }
  return true;
};
>>>>>>> f85e25d0
<|MERGE_RESOLUTION|>--- conflicted
+++ resolved
@@ -1,19 +1,3 @@
-<<<<<<< HEAD
-import { Account } from '@auth/core/types';
-import { logEvent } from '../logger';
-
-export const signIn =
-  () =>
-  async (
-    { account }: { account?: Account | Record<string, unknown> } | undefined = {
-      account: undefined,
-    },
-  ) => {
-    // Sign-in successful, log the event
-    logEvent('signIn');
-    return true;
-  };
-=======
 /**
  * Module: lib/auth/sign-in.ts
  *
@@ -98,9 +82,8 @@
  *
  * This callback is intended to be used as the `callbacks.signIn` handler for
  * NextAuth. It performs two responsibilities:
- *  1. Persist new OAuth tokens for supported providers (currently `google`
- *     and `keycloak`) into the local `accounts` table via
- *     `updateAccountTokens`.
+ *  1. Persist new OAuth tokens for supported providers (currently `keycloak`)
+ *     into the local `accounts` table via `updateAccountTokens`.
  *  2. Emit a lightweight telemetry event locally (`logEvent('signIn')`) and
  *     to Application Insights when available. The AppInsights event uses only
  *     minimal, non-sensitive properties (provider and a truncated
@@ -164,9 +147,8 @@
 ): Promise<boolean | string> => {
   if (account && account.providerAccountId) {
     switch (account.provider) {
-      case 'google':
       case 'keycloak':
-        // Persist tokens for supported providers. We intentionally do not
+        // Persist tokens for Keycloak. We intentionally do not
         // await here to avoid delaying the sign-in flow; failures will
         // propagate if required but we don't want telemetry to block UX.
         updateAccountTokens({ user, account });
@@ -200,5 +182,4 @@
     log((l) => l.debug('signIn: AppInsights trackEvent failed', err));
   }
   return true;
-};
->>>>>>> f85e25d0
+};