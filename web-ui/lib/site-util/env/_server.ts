/**
 * @fileoverview Server-side environment variable configuration and validation
 *
 * This module provides type-safe access to server-only environment variables
 * with Zod schema validation. It extends the client environment variables
 * with additional server-specific configuration for databases, AI services,
 * authentication providers, and other server-only resources.
 *
 * @author NoEducation Platform Team
 * @version 1.0.0
 */

import { z } from 'zod';
import { isRunningOnClient, ZodProcessors } from './_common';
import { clientEnvFactory, clientRawInstance } from './_client';
import { AiLanguageModelType, isAiLanguageModelType } from '@/lib/ai/core';

/**
 * Builds the raw environment variable instance by merging client variables
 * with server-specific environment variables from process.env.
 *
 * @returns Raw object containing all environment variables before validation
 * @internal
 */
const buildRawInstance = () => ({
  ...clientRawInstance,
  /** Server-side logging level - controls verbosity of server logs. Example: 'debug', 'info', 'warn', 'error' */
  LOG_LEVEL_SERVER: process.env.LOG_LEVEL_SERVER ?? 'warn',
  /** Primary database connection URL for pooled connections. Example: 'postgresql://user:pass@host:5432/dbname' */
  DATABASE_URL: process.env.DATABASE_URL,
  /** Database connection URL for direct/unpooled connections. Example: 'postgresql://user:pass@host:5432/dbname?pgbouncer=true' */
  DATABASE_URL_UNPOOLED: process.env.DATABASE_URL_UNPOOLED,
  /** Azure OpenAI service endpoint URL. Example: 'https://myopenai.openai.azure.com/' */
  AZURE_OPENAI_ENDPOINT: process.env.AZURE_OPENAI_ENDPOINT,
  /** Azure OpenAI API key for authentication. Example: 'abc123def456...' */
  AZURE_API_KEY: process.env.AZURE_API_KEY,
  /** Azure AI Search service endpoint URL. Example: 'https://mysearch.search.windows.net' */
  AZURE_AISEARCH_ENDPOINT: process.env.AZURE_AISEARCH_ENDPOINT,
  /** Azure AI Search service API key. Example: 'xyz789abc456...' */
  AZURE_AISEARCH_KEY: process.env.AZURE_AISEARCH_KEY,
  /** Azure AI Search index name for document storage. Example: 'documents-prod' */
  AZURE_AISEARCH_DOCUMENTS_INDEX_NAME:
    process.env.AZURE_AISEARCH_DOCUMENTS_INDEX_NAME,
  /** Azure OpenAI deployment name for chat models. Example: 'gpt-4-turbo' */
  AZURE_OPENAI_DEPLOYMENT_CHAT: process.env.AZURE_OPENAI_DEPLOYMENT_CHAT,
  /** Azure OpenAI deployment name for embedding models. Example: 'text-embedding-ada-002' */
  AZURE_OPENAI_DEPLOYMENT_EMBEDDING:
    process.env.AZURE_OPENAI_DEPLOYMENT_EMBEDDING,
  /** Azure OpenAI endpoint URL for embedding services. Example: 'https://myembeddings.openai.azure.com/' */
  AZURE_OPENAI_ENDPOINT_EMBEDDING: process.env.AZURE_OPENAI_ENDPOINT,
  /** Azure OpenAI API key for embedding services. Example: 'embed123key456...' */
  AZURE_OPENAI_KEY_EMBEDDING: process.env.AZURE_OPENAI_KEY_EMBEDDING,
  /** Azure OpenAI deployment name for completion models. Example: 'gpt-35-turbo' */
  AZURE_OPENAI_DEPLOYMENT_COMPLETIONS:
    process.env.AZURE_OPENAI_DEPLOYMENT_COMPLETIONS,
  /** Azure OpenAI endpoint URL for completion services. Example: 'https://mycompletions.openai.azure.com/' */
  AZURE_OPENAI_ENDPOINT_COMPLETIONS:
    process.env.AZURE_OPENAI_ENDPOINT_COMPLETIONS,
  /** Azure OpenAI API key for completion services. Example: 'comp789key012...' */
  AZURE_OPENAI_KEY_COMPLETIONS: process.env.AZURE_OPENAI_KEY_COMPLETIONS,
  /** Azure AI Search index name for policy document storage. Example: 'policies-prod' */
  AZURE_AISEARCH_POLICY_INDEX_NAME:
    process.env.AZURE_AISEARCH_POLICY_INDEX_NAME,
  /** Vector dimension size for small embeddings in Azure AI Search. Example: '1536' */
  AZURE_AISEARCH_VECTOR_SIZE_SMALL:
    process.env.AZURE_AISEARCH_VECTOR_SIZE_SMALL,
  /** Vector dimension size for large embeddings in Azure AI Search. Example: '3072' */
  AZURE_AISEARCH_VECTOR_SIZE_LARGE:
    process.env.AZURE_AISEARCH_VECTOR_SIZE_LARGE,
  /** Token overlap count when splitting documents for indexing. Example: '20' */
  AZURE_AISEARCH_DOCUMENT_SPLITTER_OVERLAP:
    process.env.AZURE_AISEARCH_DOCUMENT_SPLITTER_OVERLAP,
  /** Maximum tokens per document chunk during splitting. Example: '512' */
  AZURE_AISEARCH_DOCUMENT_SPLITTER_MAX_TOKENS:
    process.env.AZURE_AISEARCH_DOCUMENT_SPLITTER_MAX_TOKENS,
  /** Google OAuth 2.0 client ID for authentication. Example: '123456789-abcdef.apps.googleusercontent.com' */
  AUTH_GOOGLE_ID: process.env.AUTH_GOOGLE_ID,
  /** Google OAuth 2.0 client secret for authentication. Example: 'GOCSPX-1234567890abcdef...' */
  AUTH_GOOGLE_SECRET: process.env.AUTH_GOOGLE_SECRET,
  /** Google API key for service access. Example: 'AIzaSyD1234567890abcdef...' */
  AUTH_GOOGLE_APIKEY: process.env.AUTH_GOOGLE_APIKEY,
  /** HTTP header name for authentication bypass in development. Example: 'x-auth-bypass-key' */
  AUTH_HEADER_BYPASS_KEY: process.env.AUTH_HEADER_BYPASS_KEY,
  /** HTTP header value for authentication bypass in development. Example: 'dev-secret-123' */
  AUTH_HEADER_BYPASS_VALUE: process.env.AUTH_HEADER_BYPASS_VALUE,
  /** Azure Monitor Application Insights connection string. Example: 'InstrumentationKey=12345678-1234-1234-1234-123456789012' */
  NEXT_PUBLIC_AZURE_MONITOR_CONNECTION_STRING:
    process.env.NEXT_PUBLIC_AZURE_MONITOR_CONNECTION_STRING,
  /** Azure Storage account connection string. Example: 'DefaultEndpointsProtocol=https;AccountName=myaccount;AccountKey=...' */
  AZURE_STORAGE_CONNECTION_STRING: process.env.AZURE_STORAGE_CONNECTION_STRING,
  /** Azure Storage account access key. Example: 'wJalrXUtnFEMI/K7MDENG/bPxRfiCYEXAMPLEKEY' */
  AZURE_STORAGE_ACCOUNT_KEY: process.env.AZURE_STORAGE_ACCOUNT_KEY,
  /** Azure Storage account name. Example: 'mystorageaccount' */
  AZURE_STORAGE_ACCOUNT_NAME: process.env.AZURE_STORAGE_ACCOUNT_NAME,
  /** Google Generative AI API key for Gemini models. Example: 'AIzaSyA1234567890abcdef...' */
  GOOGLE_GENERATIVE_AI_API_KEY: process.env.GOOGLE_GENERATIVE_AI_API_KEY,
  /** Google Generative AI service base URL. Example: 'https://generativelanguage.googleapis.com/v1beta' */
  GOOGLE_GENERATIVE_AI_BASE_URL: process.env.GOOGLE_GENERATIVE_AI_BASE_URL,
  /** Google Generative AI high-fidelity model name. Example: 'gemini-2.0-flash-exp' */
  GOOGLE_GENERATIVE_HIFI: process.env.GOOGLE_GENERATIVE_HIFI,
  /** Google Generative AI low-fidelity/fast model name. Example: 'gemini-2.0-flash' */
  GOOGLE_GENERATIVE_LOFI: process.env.GOOGLE_GENERATIVE_LOFI,
  /** Google Generative AI embedding model name. Example: 'text-embedding-004' */
  GOOGLE_GENERATIVE_EMBEDDING: process.env.GOOGLE_GENERATIVE_EMBEDDING,
  /** Keycloak OAuth client ID for authentication. Example: 'web-app-client' */
  AUTH_KEYCLOAK_CLIENT_ID: process.env.AUTH_KEYCLOAK_CLIENT_ID,
  /** Keycloak OAuth client secret for authentication. Example: 'abc123-def456-ghi789' */
  AUTH_KEYCLOAK_CLIENT_SECRET: process.env.AUTH_KEYCLOAK_CLIENT_SECRET,
  /** Keycloak audience for impersonation tokens. Example: 'admin-cli' */
  AUTH_KEYCLOAK_IMPERSONATION_AUDIENCE:
    process.env.AUTH_KEYCLOAK_IMPERSONATION_AUDIENCE,
  /** Keycloak issuer URL for token validation. Example: 'https://auth.example.com/realms/myrealm' */
  AUTH_KEYCLOAK_ISSUER: process.env.AUTH_KEYCLOAK_ISSUER,
  /** Redis connection URL for caching and session storage. Example: 'redis://localhost:6379' */
  REDIS_URL: process.env.REDIS_URL,
  /** Redis password for authentication. Example: 'redis-secret-password' */
  REDIS_PASSWORD: process.env.REDIS_PASSWORD,
  /** User ID to bypass authentication in local development. Example: 'dev-user-123' */
  LOCAL_DEV_AUTH_BYPASS_USER_ID: process.env.LOCAL_DEV_AUTH_BYPASS_USER_ID,
  /** Flag to disable Mem0 memory service integration. Example: 'true' or 'false' */
  MEM0_DISABLED: process.env.MEM0_DISABLED,
  /** Mem0 API service host URL. Example: 'https://api.mem0.ai' */
  MEM0_API_HOST: process.env.MEM0_API_HOST,
  /** Mem0 UI dashboard host URL. Example: 'https://app.mem0.ai' */
  MEM0_UI_HOST: process.env.MEM0_UI_HOST,
  /** Mem0 service username for authentication. Example: 'user@example.com' */
  MEM0_USERNAME: process.env.MEM0_USERNAME,
  /** Mem0 organization ID for scoping. Example: 'org_1234567890abcdef' */
  MEM0_ORG_ID: process.env.MEM0_ORG_ID,
  /** Mem0 project ID for scoping. Example: 'proj_abcdef1234567890' */
  MEM0_PROJECT_ID: process.env.MEM0_PROJECT_ID,
  /** Mem0 API key for service authentication. Example: 'mem0_sk_1234567890abcdef...' */
  MEM0_API_KEY: process.env.MEM0_API_KEY,
  /** Node.js environment mode. Example: 'development', 'production', 'test' */
  NODE_ENV: process.env.NODE_ENV,
  /** OpenAI API key for direct OpenAI service access. Example: 'sk-1234567890abcdef...' */
  OPENAI_API_KEY: process.env.OPENAI_API_KEY,
  /** OpenAI high-fidelity model name for complex tasks. Example: 'gpt-4-turbo' */
  OPENAI_HIFI: process.env.OPENAI_HIFI,
  /** OpenAI low-fidelity/fast model name for simple tasks. Example: 'gpt-3.5-turbo' */
  OPENAI_LOFI: process.env.OPENAI_LOFI,
  /** OpenAI embedding model name for vector generation. Example: 'text-embedding-3-large' */
  OPENAI_EMBEDDING: process.env.OPENAI_EMBEDDING,
  /** Maximum token threshold for AI batch processing. Example: '50000' */
  TOKEN_BATCH_THRESHOLD: process.env.TOKEN_BATCH_THRESHOLD,
});

/**
 * Zod schema definition for validating and transforming server-side environment variables.
 * Provides type safety, default values, and validation rules for all server configuration.
 */
const serverEnvSchema = z.object({
  // BEGIN vars shared with client
  NEXT_PUBLIC_DATAGRID_CLIENT_CACHE_TIMEOUT: ZodProcessors.integer()
    .default(5 * 60 * 1000)
    .describe(
      'Client-side data grid cache timeout in milliseconds. Default: 300000 (5 minutes). Example: 600000',
    ),
  NEXT_PUBLIC_HOSTNAME: ZodProcessors.url().describe(
    'Public hostname URL for the application. Example: https://app.example.com',
  ),
  NEXT_PUBLIC_LOG_LEVEL_CLIENT: ZodProcessors.logLevel().describe(
    'Client-side logging level for browser console. Example: debug, info, warn, error',
  ),
  NEXT_PUBLIC_DEFAULT_AI_MODEL: z
    .string()
    .transform((val) => {
      return isAiLanguageModelType(val) ? val : ('hifi' as AiLanguageModelType);
    })
    .default('hifi' as AiLanguageModelType)
    .describe(
      'Default AI model type for new conversations. Example: hifi, lofi, embedding',
    ),

  NEXT_PUBLIC_MUI_LICENSE: z
    .string()
    .min(1)
    .describe(
      'The license key for MUI X Pro components. Required for advanced data grid and date picker features. Example: x-license-123456789abcdef...',
    ),
  // END NEXT_PUBLIC env vars
  LOG_LEVEL_SERVER: ZodProcessors.logLevel().describe(
    'Server-side logging level for application logs. Example: debug, info, warn, error',
  ),
  DATABASE_URL: ZodProcessors.url().describe(
    'Primary PostgreSQL database connection URL with connection pooling. Example: postgresql://user:pass@host:5432/dbname',
  ),
  DATABASE_URL_UNPOOLED: ZodProcessors.url()
    .optional()
    .describe(
      'Direct PostgreSQL database connection URL without pooling (optional). Example: postgresql://user:pass@host:5432/dbname?pgbouncer=true',
    ),
  AZURE_OPENAI_ENDPOINT: ZodProcessors.url().describe(
    'Azure OpenAI service endpoint URL for AI model access. Example: https://myopenai.openai.azure.com/',
  ),
  AZURE_API_KEY: z
    .string()
    .min(1)
    .describe(
      'Azure OpenAI API key for service authentication. Example: abc123def456...',
    ),
  AZURE_AISEARCH_ENDPOINT: ZodProcessors.url().describe(
    'Azure AI Search service endpoint URL for document indexing. Example: https://mysearch.search.windows.net',
  ),
  AZURE_AISEARCH_KEY: z
    .string()
    .min(1)
    .describe(
      'Azure AI Search API key for service authentication. Example: xyz789abc456...',
    ),
  AZURE_AISEARCH_DOCUMENTS_INDEX_NAME: z
    .string()
    .min(1)
    .describe(
      'Azure AI Search index name for storing document vectors and metadata. Example: documents-prod',
    ),
  AZURE_OPENAI_DEPLOYMENT_CHAT: z
    .string()
    .default('gpt-4.1')
    .describe(
      'Azure OpenAI deployment name for chat completions. Default: gpt-4.1. Example: gpt-4-turbo',
    ),
  AZURE_OPENAI_DEPLOYMENT_EMBEDDING: z
    .string()
    .default('text-embedding-3-large')
    .describe(
      'Azure OpenAI deployment name for text embeddings. Default: text-embedding-3-large. Example: text-embedding-ada-002',
    ),
  AZURE_OPENAI_ENDPOINT_EMBEDDING: z
    .string()
    .default(process.env.AZURE_OPENAI_ENDPOINT ?? '')
    .describe(
      'Azure OpenAI endpoint URL for embedding services (fallback to main endpoint). Example: https://myembeddings.openai.azure.com/',
    ),
  AZURE_OPENAI_KEY_EMBEDDING: z
    .string()
    .default(process.env.AZURE_OPENAI_KEY ?? '')
    .describe(
      'Azure OpenAI API key for embedding services (fallback to main key). Example: embed123key456...',
    ),
  AZURE_OPENAI_DEPLOYMENT_HIFI: z
    .string()
    .default('gpt-4.1')
    .describe(
      'Azure OpenAI deployment name for high-fidelity chat models. Default: gpt-4.1. Example: gpt-4-turbo',
    ),
  AZURE_OPENAI_DEPLOYMENT_LOFI: z
    .string()
    .default('gpt-4o-mini')
    .describe(
      'Azure OpenAI deployment name for low-fidelity/fast chat models. Default: gpt-4o-mini. Example: gpt-35-turbo',
    ),
  AZURE_OPENAI_DEPLOYMENT_COMPLETIONS: z
    .string()
    .default('gpt-4o-mini')
    .describe(
      'Azure OpenAI deployment name for text completions. Default: gpt-4o-mini. Example: gpt-35-turbo',
    ),
  AZURE_OPENAI_ENDPOINT_COMPLETIONS: z
    .string()
    .default(process.env.AZURE_OPENAI_ENDPOINT ?? '')
    .describe(
      'Azure OpenAI endpoint URL for completion services (fallback to main endpoint). Example: https://mycompletions.openai.azure.com/',
    ),
  AZURE_OPENAI_KEY_COMPLETIONS: z
    .string()
<<<<<<< HEAD
    .default(process.env.AZURE_OPENAI_KEY ?? ''),
  AZURE_AISEARCH_POLICY_INDEX_NAME: z.string().min(1),
  AZURE_AISEARCH_VECTOR_SIZE_SMALL: z.number().default(1536),
  AZURE_AISEARCH_VECTOR_SIZE_LARGE: z.number().default(3072),
  AZURE_AISEARCH_DOCUMENT_SPLITTER_OVERLAP: z.number().default(15),
  AZURE_AISEARCH_DOCUMENT_SPLITTER_MAX_TOKENS: z.number().default(512),
  /**
   * Maximum cumulative token count (approx) per AI preprocessing batch when
   * grouping case file documents with shared goals. Documents are accumulated
   * until the next document would exceed this threshold, then a batch
   * processing call is executed. Tuned to balance prompt size vs. parallelism.
   * Override via env TOKEN_BATCH_THRESHOLD; defaults to 50,000 tokens.
   */
  TOKEN_BATCH_THRESHOLD: z.number().default(50000),
  AUTH_GOOGLE_ID: z.string().optional(),
  AUTH_GOOGLE_SECRET: z.string().optional(),
  AUTH_GOOGLE_APIKEY: z.string().optional(),
  AUTH_HEADER_BYPASS_KEY: z.string().optional(),
  AUTH_HEADER_BYPASS_VALUE: z.string().optional(),
  AZURE_STORAGE_CONNECTION_STRING: z.string().min(1),
  AZURE_STORAGE_ACCOUNT_KEY: z.string().min(1),
  AZURE_STORAGE_ACCOUNT_NAME: z.string().min(1),
  GOOGLE_GENERATIVE_AI_API_KEY: z.string().min(1).optional(),
  GOOGLE_GENERATIVE_AI_BASE_URL: ZodProcessors.url().default(
    'https://generativelanguage.googleapis.com/v1beta',
  ),
  GOOGLE_GENERATIVE_HIFI: z.string().default('gemini-2.5-pro'),
  GOOGLE_GENERATIVE_LOFI: z.string().default('gemini-2.5-flash'),
  GOOGLE_GENERATIVE_EMBEDDING: z.string().default('google-embedding'),
  AUTH_KEYCLOAK_CLIENT_ID: z.string().min(1).optional(),
  AUTH_KEYCLOAK_CLIENT_SECRET: z.string().min(1).optional(),
=======
    .default(process.env.AZURE_OPENAI_KEY ?? '')
    .describe(
      'Azure OpenAI API key for completion services (fallback to main key). Example: comp789key012...',
    ),
  AZURE_AISEARCH_POLICY_INDEX_NAME: z
    .string()
    .min(1)
    .describe(
      'Azure AI Search index name for storing policy document vectors and metadata. Example: policies-prod',
    ),
  AZURE_AISEARCH_VECTOR_SIZE_SMALL: z
    .number()
    .default(1536)
    .describe(
      'Vector dimension size for small embeddings in Azure AI Search. Default: 1536. Example: 1536',
    ),
  AZURE_AISEARCH_VECTOR_SIZE_LARGE: z
    .number()
    .default(3072)
    .describe(
      'Vector dimension size for large embeddings in Azure AI Search. Default: 3072. Example: 3072',
    ),
  AZURE_AISEARCH_DOCUMENT_SPLITTER_OVERLAP: z
    .number()
    .default(15)
    .describe(
      'Token overlap count when splitting documents for search indexing. Default: 15. Example: 20',
    ),
  AZURE_AISEARCH_DOCUMENT_SPLITTER_MAX_TOKENS: z
    .number()
    .default(512)
    .describe(
      'Maximum tokens per document chunk during splitting for indexing. Default: 512. Example: 512',
    ),
  TOKEN_BATCH_THRESHOLD: z
    .number()
    .default(50000)
    .describe(
      'Maximum cumulative token count (approx) per AI preprocessing batch when grouping case file documents with shared goals. Documents are accumulated until the next document would exceed this threshold, then a batch processing call is executed. Tuned to balance prompt size vs. parallelism. Override via env TOKEN_BATCH_THRESHOLD; defaults to 50,000 tokens. Example: 75000 for larger batches, 25000 for smaller batches',
    ),
  AUTH_GOOGLE_ID: z
    .string()
    .describe(
      'Google OAuth 2.0 client ID for user authentication. Example: 123456789-abcdef.apps.googleusercontent.com',
    ),
  AUTH_GOOGLE_SECRET: z
    .string()
    .describe(
      'Google OAuth 2.0 client secret for authentication flow. Example: GOCSPX-1234567890abcdef...',
    ),
  AUTH_GOOGLE_APIKEY: z
    .string()
    .describe(
      'Google API key for accessing Google services (Gmail, Drive, etc.). Example: AIzaSyD1234567890abcdef...',
    ),
  AUTH_HEADER_BYPASS_KEY: z
    .string()
    .optional()
    .describe(
      'HTTP header name for development authentication bypass (optional). Example: x-auth-bypass-key',
    ),
  AUTH_HEADER_BYPASS_VALUE: z
    .string()
    .optional()
    .describe(
      'HTTP header value for development authentication bypass (optional). Example: dev-secret-123',
    ),
  AZURE_STORAGE_CONNECTION_STRING: z
    .string()
    .min(1)
    .describe(
      'Azure Storage account connection string for blob storage. Example: DefaultEndpointsProtocol=https;AccountName=myaccount;AccountKey=...',
    ),
  AZURE_STORAGE_ACCOUNT_KEY: z
    .string()
    .min(1)
    .describe(
      'Azure Storage account access key for authentication. Example: wJalrXUtnFEMI/K7MDENG/bPxRfiCYEXAMPLEKEY',
    ),
  AZURE_STORAGE_ACCOUNT_NAME: z
    .string()
    .min(1)
    .describe(
      'Azure Storage account name for blob and file operations. Example: mystorageaccount',
    ),
  GOOGLE_GENERATIVE_AI_API_KEY: z
    .string()
    .min(1)
    .optional()
    .describe(
      'Google Generative AI API key for Gemini model access (optional). Example: AIzaSyA1234567890abcdef...',
    ),
  GOOGLE_GENERATIVE_AI_BASE_URL: ZodProcessors.url()
    .default('https://generativelanguage.googleapis.com/v1beta')
    .describe(
      'Google Generative AI service base URL. Default: https://generativelanguage.googleapis.com/v1beta. Example: https://generativelanguage.googleapis.com/v1beta',
    ),
  GOOGLE_GENERATIVE_HIFI: z
    .string()
    .default('gemini-2.5-pro')
    .describe(
      'Google Generative AI high-fidelity model name. Default: gemini-2.5-pro. Example: gemini-2.0-flash-exp',
    ),
  GOOGLE_GENERATIVE_LOFI: z
    .string()
    .default('gemini-2.5-flash')
    .describe(
      'Google Generative AI low-fidelity/fast model name. Default: gemini-2.5-flash. Example: gemini-2.0-flash',
    ),
  GOOGLE_GENERATIVE_EMBEDDING: z
    .string()
    .default('google-embedding')
    .describe(
      'Google Generative AI embedding model name. Default: google-embedding. Example: text-embedding-004',
    ),
  AUTH_KEYCLOAK_CLIENT_ID: z
    .string()
    .min(1)
    .optional()
    .describe(
      'Keycloak OAuth client ID for authentication (optional). Example: web-app-client',
    ),
  AUTH_KEYCLOAK_CLIENT_SECRET: z
    .string()
    .min(1)
    .optional()
    .describe(
      'Keycloak OAuth client secret for authentication (optional). Example: abc123-def456-ghi789',
    ),
>>>>>>> 73c783fa
  AUTH_KEYCLOAK_ISSUER: z
    .string()
    .min(1)
    .default('https://login.jollybush-836e15bc.westus3.azurecontainerapps.io/')
    .optional()
    .describe(
      'Keycloak issuer URL for token validation. Default: development instance (optional). Example: https://auth.example.com/realms/myrealm',
    ),
  AUTH_KEYCLOAK_IMPERSONATION_AUDIENCE: z
    .string()
    .optional()
    .describe(
      'Keycloak audience for user impersonation tokens (optional). Example: admin-cli',
    ),
  REDIS_URL: z
    .string()
    .min(1)
    .describe(
      'Redis server connection URL for caching and session storage. Example: redis://localhost:6379',
    ),
  REDIS_PASSWORD: z
    .string()
    .min(1)
    .describe(
      'Redis server authentication password. Example: redis-secret-password',
    ),
  LOCAL_DEV_AUTH_BYPASS_USER_ID: z
    .string()
    .optional()
    .describe(
      'User ID for bypassing authentication in local development (optional). Example: dev-user-123',
    ),
  MEM0_DISABLED: ZodProcessors.truthy(false).describe(
    'Flag to disable Mem0 memory service integration. Default: false. Example: true or false',
  ),
  MEM0_API_HOST: ZodProcessors.url().describe(
    'Mem0 API service host URL for memory operations. Example: https://api.mem0.ai',
  ),
  MEM0_UI_HOST: ZodProcessors.url().describe(
    'Mem0 UI dashboard host URL for memory management. Example: https://app.mem0.ai',
  ),
  MEM0_USERNAME: z
    .string()
    .min(1)
    .describe(
      'Mem0 service username for authentication. Example: user@example.com',
    ),
  MEM0_ORG_ID: ZodProcessors.nullableString()
    .default(null)
    .describe(
      'Mem0 organization ID for account scoping. Default: null. Example: org_1234567890abcdef',
    ),
  MEM0_PROJECT_ID: ZodProcessors.nullableString()
    .default(null)
    .describe(
      'Mem0 project ID for resource scoping. Default: null. Example: proj_abcdef1234567890',
    ),
  MEM0_API_KEY: z
    .string()
    .optional()
    .default('SKYNET')
    .describe(
      'Mem0 API key for service authentication. Default: SKYNET. Example: mem0_sk_1234567890abcdef...',
    ),
  NODE_ENV: z
    .string()
    .describe(
      'Node.js runtime environment mode. Example: development, production, test',
    ),
  OPENAI_API_KEY: z
    .string()
    .optional() // NOTE OpenAI direct model access not required
    .describe(
      'OpenAI API key for direct OpenAI service access (optional - Azure OpenAI preferred). Example: sk-1234567890abcdef...',
    ),
  OPENAI_HIFI: z
    .string()
    .default('gpt-5')
    .describe(
      'OpenAI high-fidelity model name for complex reasoning tasks. Default: gpt-5. Example: gpt-4-turbo',
    ),
  OPENAI_LOFI: z
    .string()
    .default('gpt-5-mini')
    .describe(
      'OpenAI low-fidelity/fast model name for simple tasks. Default: gpt-5-mini. Example: gpt-3.5-turbo',
    ),
  OPENAI_EMBEDDING: z
    .string()
    .default('text-embedding-3-large')
    .describe(
      'OpenAI embedding model name for vector generation. Default: text-embedding-3-large. Example: text-embedding-3-large',
    ),
});

/**
 * TypeScript type definition for validated server environment variables.
 * Inferred from the Zod schema to ensure type safety across the application.
 */
export type ServerEnvType = ReturnType<typeof serverEnvSchema.parse>;

/**
 * Factory function for creating validated server environment configuration.
 *
 * This function provides type-safe access to server-side environment variables
 * with comprehensive validation and fallback handling. It ensures that all
 * required configuration is present and valid before the application starts.
 *
 * @returns Validated server environment configuration object
 *
 * @throws {ZodError} When required environment variables are missing or invalid
 *
 * @example
 * ```typescript
 * // Get validated server environment
 * const env = serverEnvFactory();
 *
 * // Access configuration with full type safety
 * const dbUrl = env.DATABASE_URL;
 * const aiModel = env.AZURE_OPENAI_DEPLOYMENT_HIFI;
 * const logLevel = env.LOG_LEVEL_SERVER;
 * ```
 *
 * @remarks
 * - Returns empty object when running on client-side (SSR safety)
 * - Falls back to client environment if DATABASE_URL is missing
 * - Validates all environment variables against their schemas
 * - Provides default values for optional configuration
 */
export const serverEnvFactory = (): ServerEnvType => {
  try {
    return isRunningOnClient()
      ? ({} as ServerEnvType)
      : serverEnvSchema.parse(buildRawInstance());
  } catch (e) {
    // Check an environment variable to verify really are running on server
    if ((process.env.DATABASE_URL ?? '').length === 0) {
      // We aren't - suppress (arguably could return client here)
      return clientEnvFactory() as unknown as ServerEnvType;
    }
    // Otherwise, rethrow the error
    throw e;
  }
};<|MERGE_RESOLUTION|>--- conflicted
+++ resolved
@@ -263,40 +263,6 @@
       'Azure OpenAI endpoint URL for completion services (fallback to main endpoint). Example: https://mycompletions.openai.azure.com/',
     ),
   AZURE_OPENAI_KEY_COMPLETIONS: z
-    .string()
-<<<<<<< HEAD
-    .default(process.env.AZURE_OPENAI_KEY ?? ''),
-  AZURE_AISEARCH_POLICY_INDEX_NAME: z.string().min(1),
-  AZURE_AISEARCH_VECTOR_SIZE_SMALL: z.number().default(1536),
-  AZURE_AISEARCH_VECTOR_SIZE_LARGE: z.number().default(3072),
-  AZURE_AISEARCH_DOCUMENT_SPLITTER_OVERLAP: z.number().default(15),
-  AZURE_AISEARCH_DOCUMENT_SPLITTER_MAX_TOKENS: z.number().default(512),
-  /**
-   * Maximum cumulative token count (approx) per AI preprocessing batch when
-   * grouping case file documents with shared goals. Documents are accumulated
-   * until the next document would exceed this threshold, then a batch
-   * processing call is executed. Tuned to balance prompt size vs. parallelism.
-   * Override via env TOKEN_BATCH_THRESHOLD; defaults to 50,000 tokens.
-   */
-  TOKEN_BATCH_THRESHOLD: z.number().default(50000),
-  AUTH_GOOGLE_ID: z.string().optional(),
-  AUTH_GOOGLE_SECRET: z.string().optional(),
-  AUTH_GOOGLE_APIKEY: z.string().optional(),
-  AUTH_HEADER_BYPASS_KEY: z.string().optional(),
-  AUTH_HEADER_BYPASS_VALUE: z.string().optional(),
-  AZURE_STORAGE_CONNECTION_STRING: z.string().min(1),
-  AZURE_STORAGE_ACCOUNT_KEY: z.string().min(1),
-  AZURE_STORAGE_ACCOUNT_NAME: z.string().min(1),
-  GOOGLE_GENERATIVE_AI_API_KEY: z.string().min(1).optional(),
-  GOOGLE_GENERATIVE_AI_BASE_URL: ZodProcessors.url().default(
-    'https://generativelanguage.googleapis.com/v1beta',
-  ),
-  GOOGLE_GENERATIVE_HIFI: z.string().default('gemini-2.5-pro'),
-  GOOGLE_GENERATIVE_LOFI: z.string().default('gemini-2.5-flash'),
-  GOOGLE_GENERATIVE_EMBEDDING: z.string().default('google-embedding'),
-  AUTH_KEYCLOAK_CLIENT_ID: z.string().min(1).optional(),
-  AUTH_KEYCLOAK_CLIENT_SECRET: z.string().min(1).optional(),
-=======
     .default(process.env.AZURE_OPENAI_KEY ?? '')
     .describe(
       'Azure OpenAI API key for completion services (fallback to main key). Example: comp789key012...',
@@ -426,7 +392,6 @@
     .describe(
       'Keycloak OAuth client secret for authentication (optional). Example: abc123-def456-ghi789',
     ),
->>>>>>> 73c783fa
   AUTH_KEYCLOAK_ISSUER: z
     .string()
     .min(1)
