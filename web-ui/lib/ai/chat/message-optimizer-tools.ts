<<<<<<< HEAD
import { UIMessage } from 'ai';
import { aiModelFactory } from '@/lib/ai/aiModelFactory';
import { generateText } from 'ai';
=======
import { generateObject, UIMessage } from 'ai';
import { aiModelFactory, ChatHistoryContext } from '@/lib/ai';
>>>>>>> f1217d18
import { log } from '@/lib/logger';
import { createHash } from 'crypto';
import { appMeters, hashUserId } from '@/lib/site-util/metrics';
import { createAgentHistoryContext } from '../middleware/chat-history/create-chat-history-context';
import { LoggedError } from '@/lib/react-util';
import z from 'zod';
import { DbTransactionType, drizDbWithInit, schema } from '@/lib/drizzle-db';
import { ThisDbQueryProvider } from '@/lib/drizzle-db/schema';
import { and, eq, not } from 'drizzle-orm';
import { AttributeValue } from '@opentelemetry/api';

// OpenTelemetry Metrics for Message Optimization
const optimizationCounter = appMeters.createCounter(
  'ai_tool_message_optimization_total',
  {
    description: 'Total number of tool message optimization operations',
    unit: '1',
  },
);

const messageReductionHistogram = appMeters.createHistogram(
  'ai_tool_message_reduction_ratio',
  {
    description: 'Distribution of tool message reduction ratios (0-1)',
    unit: '1',
  },
);

const characterReductionHistogram = appMeters.createHistogram(
  'ai_tool_character_reduction_ratio',
  {
    description: 'Distribution of tool character reduction ratios (0-1)',
    unit: '1',
  },
);

const optimizationDurationHistogram = appMeters.createHistogram(
  'ai_tool_optimization_duration_ms',
  {
    description: 'Duration of tool message optimization operations',
    unit: 'ms',
  },
);

const toolCallSummariesCounter = appMeters.createCounter(
  'ai_tool_call_summaries_total',
  {
    description: 'Total number of tool call summaries generated',
    unit: '1',
  },
);

const cacheHitsCounter = appMeters.createCounter(
  'ai_tool_summary_cache_hits_total',
  {
    description: 'Total number of tool summary cache hits',
    unit: '1',
  },
);

const cacheMissesCounter = appMeters.createCounter(
  'ai_tool_summary_cache_misses_total',
  {
    description: 'Total number of tool summary cache misses',
    unit: '1',
  },
);

const summaryGenerationDurationHistogram = appMeters.createHistogram(
  'ai_tool_summary_generation_duration_ms',
  {
    description: 'Duration of individual tool summary generation operations',
    unit: 'ms',
  },
);

const originalMessageCountHistogram = appMeters.createHistogram(
  'ai_tool_original_message_count',
  {
    description: 'Distribution of original message counts in optimization',
    unit: '1',
  },
);

const optimizedMessageCountHistogram = appMeters.createHistogram(
  'ai_tool_optimized_message_count',
  {
    description: 'Distribution of optimized message counts after optimization',
    unit: '1',
  },
);

const cacheHitRateHistogram = appMeters.createHistogram(
  'ai_tool_summary_cache_hit_rate',
  {
    description: 'Distribution of cache hit rates for tool summary cache',
    unit: '1',
  },
);

/**
 * In-memory cache for tool call summaries
 * Key: hash of tool call sequence content
 * Value: cached summary content
 */
const toolSummaryCache = new Map<string, string>();

/**
 * Cache statistics for hit rate tracking and OpenTelemetry metrics
 */
const cacheStats = {
  hits: 0,
  misses: 0,
};

/**
 * Cache management utilities for tool call summaries
 * These can be easily migrated to Redis in the future
 */
export const cacheManager = {
  /**
   * Get cache statistics for monitoring and debugging
   */
  getStats(): { size: number; keys: string[]; hitRate: number } {
    return {
      size: toolSummaryCache.size,
      keys: Array.from(toolSummaryCache.keys()).map((k) => k.substring(0, 8)), // First 8 chars for privacy
      hitRate: this.getHitRate(),
    };
  },

  /**
   * Clear cache (useful for testing or memory management)
   */
  clear(): void {
    toolSummaryCache.clear();
    cacheStats.hits = 0;
    cacheStats.misses = 0;
    log((l) => l.info('Tool summary cache cleared'));
  },

  /**
   * Get cache hit rate for the current session
   */
  getHitRate(): number {
    const total = cacheStats.hits + cacheStats.misses;
    return total > 0 ? cacheStats.hits / total : 0;
  },

  /**
   * Update cache hit rate metrics for OpenTelemetry
   */
  updateMetrics(): void {
    cacheHitRateHistogram.record(this.getHitRate(), {
      cache_type: 'tool_summary',
    });
  },

  /**
   * Export cache for migration to Redis or other storage
   */
  export(): Record<string, string> {
    return Object.fromEntries(toolSummaryCache.entries());
  },

  /**
   * Import cache from external storage
   */
  import(data: Record<string, string>): void {
    toolSummaryCache.clear();
    Object.entries(data).forEach(([key, value]) => {
      toolSummaryCache.set(key, value);
    });
    log((l) =>
      l.info('Tool summary cache imported', { size: toolSummaryCache.size }),
    );
  },
};

/**
 * Generate a deterministic hash for a tool call sequence
 */
const hashToolCallSequence = (toolMessages: UIMessage[]): string => {
  // Create a stable representation of the tool call sequence
  const contentToHash = toolMessages
    .map((msg) => ({
      role: msg.role,
      content: msg.content,
      toolInvocations: msg.toolInvocations?.map((inv) => ({
        toolCallId: inv.toolCallId,
        toolName: 'toolName' in inv ? inv.toolName : 'unknown',
        args: 'args' in inv ? inv.args : {},
        result: 'result' in inv ? inv.result : 'No result',
      })),
    }))
    .sort((a, b) => {
      // Sort by role first, then content for consistency
      if (a.role !== b.role) return a.role.localeCompare(b.role);
      return String(a.content).localeCompare(String(b.content));
    });

  const hashInput = JSON.stringify(contentToHash);
  return createHash('sha256').update(hashInput).digest('hex');
};

/**
 * Interface for tracking tool call sequences
 */
interface ToolCallRecord {
  toolResult: UIMessage[]; // Tool response messages (in chronological order)
  toolRequest: UIMessage[]; // Tool request messages (in chronological order)
  toolSummary: UIMessage; // Summary placeholder message (by reference)
}

/**
 * Enterprise-grade message optimization that preserves conversation integrity
 * while intelligently summarizing completed tool call sequences.
 *
 * Algorithm:
 * 1. Preserve the last two user interactions (loss-free current context)
 * 2. Work backwards through message history, grouping tool calls by ID
 * 3. Replace completed tool sequences with AI-generated summaries
 * 4. Maintain conversation flow and prevent recall loops
 */
export async function optimizeMessagesWithToolSummarization(
  messages: UIMessage[],
  model: string,
  userId?: string,
  chatHistoryId?: string,
): Promise<UIMessage[]> {
  const startTime = Date.now();

  // Calculate original context size for meaningful metrics
  const originalCharacterCount = calculateMessageCharacterCount(messages);

  // Record original message count for OpenTelemetry
  originalMessageCountHistogram.record(messages.length, {
    model,
    user_id: userId ? hashUserId(userId) : 'anonymous',
  });

  log((l) =>
    l.verbose('Starting enterprise tool message optimization', {
      originalMessageCount: messages.length,
      originalCharacterCount,
      model,
      userId,
    }),
  );

  // Step 1: Find cutoff point - preserve last two user interactions
  const { cutoffIndex, preservedToolIds } = findUserInteractionCutoff(messages);

  if (cutoffIndex === 0) {
    // No optimization needed - all messages are recent
    log((l) => l.verbose('No optimization needed - all messages are recent'));

    // Record metrics for no-op optimization
    optimizationCounter.add(1, {
      model,
      user_id: userId ? hashUserId(userId) : 'anonymous',
      optimization_type: 'no_optimization_needed',
    });

    optimizationDurationHistogram.record(Date.now() - startTime, {
      model,
      user_id: userId ? hashUserId(userId) : 'anonymous',
      optimization_type: 'no_optimization_needed',
    });

    return messages;
  }

  const chatHistoryContext = createAgentHistoryContext({
    model,
    originatingUserId: userId ?? '-1',
    operation: 'context.summarize',
    metadata: {
      targetChatId: chatHistoryId,
      cutoffIndex,
      preservedToolIds: Array.from(preservedToolIds),
    },
  });

  try {
    // Step 2: Process older messages for tool summarization
    const { optimizedMessages, toolCallDict } =
      await processOlderMessagesForSummarization(
        messages,
        cutoffIndex,
        preservedToolIds,
      );

    // Step 3: Generate AI summaries for all collected tool calls
    await generateToolCallSummaries(toolCallDict, chatHistoryContext, messages);
    const processingTime = Date.now() - startTime;

    // Calculate optimized context size for meaningful metrics
    const optimizedCharacterCount =
      calculateMessageCharacterCount(optimizedMessages);
    const characterReduction = Math.round(
      ((originalCharacterCount - optimizedCharacterCount) /
        originalCharacterCount) *
        100,
    );

    const messageReduction = Math.round(
      ((messages.length - optimizedMessages.length) / messages.length) * 100,
    );

    // Record comprehensive OpenTelemetry metrics
    const attributes = {
      model,
      user_id: userId ? hashUserId(userId) : 'anonymous',
      optimization_type: 'tool_summarization',
    };

    optimizationCounter.add(1, attributes);

    optimizationDurationHistogram.record(processingTime, attributes);

    optimizedMessageCountHistogram.record(optimizedMessages.length, attributes);

    messageReductionHistogram.record(
      (messages.length - optimizedMessages.length) / messages.length,
      attributes,
    );

    characterReductionHistogram.record(
      (originalCharacterCount - optimizedCharacterCount) /
        originalCharacterCount,
      attributes,
    );

    toolCallSummariesCounter.add(toolCallDict.size, attributes);

    log((l) =>
      l.info('Enterprise tool optimization completed', {
        originalMessages: messages.length,
        optimizedMessages: optimizedMessages.length,
        originalCharacterCount,
        optimizedCharacterCount,
        characterReduction: `${characterReduction}%`,
        toolCallsProcessed: toolCallDict.size,
        messageReduction: `${messageReduction}%`,
        processingTimeMs: processingTime,
        model,
        userId,
      }),
    );
    return optimizedMessages;
  } catch (error) {
    chatHistoryContext.error = error;
    throw LoggedError.isTurtlesAllTheWayDownBaby(error, {
      log: true,
      source: 'processOlderMessagesForSummarization',
    });
  } finally {
    chatHistoryContext.dispose();
  }
}

/**
 * Find the cutoff point by locating the last two user prompts
 * Returns the index where optimization should begin and IDs of tools to preserve
 */
const findUserInteractionCutoff = (
  messages: UIMessage[],
): {
  cutoffIndex: number;
  preservedToolIds: Set<string>;
} => {
  const preservedToolIds = new Set<string>();
  let userPromptCount = 0;
  let cutoffIndex = messages.length;

  // Work backwards from the end
  for (let i = messages.length - 1; i >= 0; i--) {
    const message = messages[i];

    if (message.role === 'user') {
      userPromptCount++;
      if (userPromptCount >= 2) {
        // Found our cutoff point - preserve everything from here forward
        cutoffIndex = i;
        break;
      }
    }

    // Collect tool IDs in the preserved section
    if (
      message.role === 'assistant' &&
      'toolInvocations' in message &&
      Array.isArray(message.toolInvocations)
    ) {
      for (const invocation of message.toolInvocations) {
        if (
          'toolCallId' in invocation &&
          typeof invocation.toolCallId === 'string'
        ) {
          preservedToolIds.add(invocation.toolCallId);
        }
      }
    }
  }

  return { cutoffIndex, preservedToolIds };
};

export const summarizeMessageRecord = async ({
  tx,
  chatId,
  turnId,
  messageId,
  write = false,
  deep = false,
}: {
  /**
   * Dabase transactional context
   */
  tx?: DbTransactionType;
  /**
   * Chat ID to summarize
   */
  chatId: string;
  /**
   * Turn ID to summarize
   */
  turnId: number;
  /**
   * Message ID to summarize
   */
  messageId: number;
  /**
   * If true results are used to update the database record
   */
  write?: boolean;
  /**
   * If true, the full contents of historical messages will be considered for context;
   * otherwise, the optimized output will be favored and used when present.
   */
  deep?: boolean;
  /**
   * Additional metadata to send to the model when summarizing.
   */
  metadata?: Record<string, AttributeValue>;
}): Promise<{
  /**
   * An AI-optimized / summarized version of this message's content
   */
  optimizedContent: string;
  /**
   * The most appropriately descriptive title for the chat given current context
   */
  chatTitle: string;
  /**
   * When true it signals this is a different title than what was assigned before this message was processed
   */
  newTitle: boolean;
}> => {
  const qp: ThisDbQueryProvider = (await (tx
    ? Promise.resolve(tx)
    : drizDbWithInit())) as unknown as ThisDbQueryProvider;

  const isThisMessage = and(
    eq(schema.chatMessages.chatId, chatId),
    eq(schema.chatMessages.turnId, turnId),
    eq(schema.chatMessages.messageId, messageId),
  )!;
  // First assemble previous message state
  const prevMessages = await qp.query.chatMessages
    .findMany({
      where: and(eq(schema.chatMessages.chatId, chatId), not(isThisMessage)),
      columns: {
        content: deep === true,
        optimizedContent: deep !== true,
      },
      orderBy: [schema.chatMessages.turnId, schema.chatMessages.messageId],
    })
    .execute()
    .then((q) =>
      q.map(
        deep
          ? (m: object) => (m as { content: string }).content
          : (m: object) => (m as { optimizedContent: string }).optimizedContent,
      ),
    );
  // Then retrieve the target message
  const thisMessage = await qp.query.chatMessages.findFirst({
    where: isThisMessage,
    columns: {
      content: true,
      optimizedContent: true,
    },
    with: {
      chat: {
        columns: {
          title: true,
        },
      },
    },
  });
  if (!thisMessage) {
    throw new Error('Message not found');
  }
  // Let the models work their magic...
  const prompt = `You are an expert at summarizing message output for AI conversation context.

  CONVERSATIONAL CONTEXT:
  ${prevMessages.join('\n----\n')}

  CURRENT MESSAGE:
  ${JSON.stringify(thisMessage.content, null, 2)}

  CURRENT CHAT TITLE:
  ${thisMessage.chat.title}

  Create a short, concise summary that:
  1. Maintains context for ongoing conversation flow
  2. Extracts the key findings that might be relevant for future conversation
  3. Notes any important patterns, insights, errors, or ommissions
  4. Maintains high-fidelity context for ongoing conversation flow

  Additionally,
  5. Provide a short (4-5 word max) title that accurately describes the conversation as a whole - this will be used as the new Chat Title.

  Keep the summary as short as possible while preserving essential meaning.
  Avoid changing the title unless there is a meaningful difference.`;
  const model = aiModelFactory('lofi');
  const summarized = (
    await generateObject({
      model,
      prompt,
      schema: z.object({
        messageSummary: z.string(),
        chatTitle: z.string(),
      }),
      temperature: 0.3,
      experimental_telemetry: {
        isEnabled: true,
        functionId: 'completion-message-summarization',
      },
    })
  ).object;
  const ret = {
    optimizedContent: summarized.messageSummary,
    chatTitle: summarized.chatTitle,
    newTitle: summarized.chatTitle !== thisMessage.chat.title,
  };
  if (write) {
    (await drizDbWithInit())
      .update(schema.chatMessages)
      .set({ optimizedContent: ret.optimizedContent })
      .where(isThisMessage)
      .execute();

    // Update chat title by chat id
    await qp
      .update(schema.chats)
      .set({ title: ret.chatTitle })
      .where(eq(schema.chats.id, chatId))
      .execute();

    // Update the specific chat message identified by (chatId, turnId, messageId)
    await qp
      .update(schema.chatMessages)
      .set({ optimizedContent: ret.optimizedContent })
      .where(isThisMessage)
      .execute();
  }
  return ret;
};
/**
 * Process older messages (before cutoff) for tool summarization
 * Groups tool calls by ID and replaces them with summary placeholders
 */
const processOlderMessagesForSummarization = async (
  messages: UIMessage[],
  cutoffIndex: number,
  preservedToolIds: Set<string>,
): Promise<{
  optimizedMessages: UIMessage[];
  toolCallDict: Map<string, ToolCallRecord>;
}> => {
  const toolCallDict = new Map<string, ToolCallRecord>();
  const pendingToolIds = new Set<string>();
  const optimizedMessages: UIMessage[] = [];

  // Keep preserved messages (from cutoff forward) as-is
  const preservedMessages = messages.slice(cutoffIndex);

  // Process older messages backwards (this is key for proper tool pairing)
  const olderMessages = messages.slice(0, cutoffIndex);

  for (let i = olderMessages.length - 1; i >= 0; i--) {
    const message = olderMessages[i];
    let shouldIncludeMessage = true;

    if (
      message.role === 'assistant' &&
      'toolInvocations' in message &&
      Array.isArray(message.toolInvocations)
    ) {
      // Process tool invocations in this assistant message (backwards to match message iteration)
      const processedInvocations = [];
      let hasRemovedInvocations = false;

      // Process invocations backwards to maintain consistency with message processing
      for (let j = message.toolInvocations.length - 1; j >= 0; j--) {
        const invocation = message.toolInvocations[j];
        const toolCallId =
          'toolCallId' in invocation ? (invocation.toolCallId as string) : null;
        if (!toolCallId) {
          // No tool call ID - keep as-is (add to front since we're iterating backwards)
          processedInvocations.unshift(invocation);
          continue;
        }

        if (preservedToolIds.has(toolCallId)) {
          // This tool call is in the preserved section - keep it
          processedInvocations.unshift(invocation);
          continue;
        }

        // Check if this is a tool request or response
        const isToolRequest =
          !('result' in invocation) || invocation.result === undefined;
        const isToolResponse =
          'result' in invocation && invocation.result !== undefined;
        if (isToolRequest && !toolCallDict.has(toolCallId)) {
          // This is a pending request (we're going backwards, so we'd see response first)
          pendingToolIds.add(toolCallId);
          processedInvocations.unshift(invocation);
        } else if (pendingToolIds.has(toolCallId)) {
          // This tool is pending - don't process it
          processedInvocations.unshift(invocation);
        } else if (toolCallDict.has(toolCallId)) {
          // Add to existing record
          const record = toolCallDict.get(toolCallId)!;
          const messageWithInvocation = {
            ...message,
            toolInvocations: [invocation],
          };

          if (isToolRequest) {
            record.toolRequest.unshift(messageWithInvocation);
          } else if (isToolResponse) {
            record.toolResult.unshift(messageWithInvocation);
          }

          hasRemovedInvocations = true;
          // Don't add this invocation to processedInvocations
        } else if (isToolResponse) {
          // New completed tool call - create summary placeholder
          const summaryMessage: UIMessage = {
            role: 'assistant',
            content: '[TOOL SUMMARY LOADING...]', // Required field
            parts: [{ type: 'text', text: '[TOOL SUMMARY LOADING...]' }], // Will be replaced by AI summary
            id: `tool-summary-${toolCallId}-${Date.now()}`,
            createdAt: new Date(),
          };

          // Create new record
          const record: ToolCallRecord = {
            toolResult: [{ ...message, toolInvocations: [invocation] }],
            toolRequest: [],
            toolSummary: summaryMessage,
          };

          toolCallDict.set(toolCallId, record); // Replace this invocation with the summary message
          processedInvocations.unshift({
            ...invocation,
            result: '[SUMMARIZED - See summary message]',
          });

          // Add summary message to the stream
          optimizedMessages.unshift(summaryMessage);
          hasRemovedInvocations = true;
        } else {
          // Keep as-is for edge cases
          processedInvocations.unshift(invocation);
        }
      }

      // Update the message with processed invocations
      if (hasRemovedInvocations && processedInvocations.length > 0) {
        optimizedMessages.unshift({
          ...message,
          toolInvocations: processedInvocations,
        });
        shouldIncludeMessage = false;
      } else if (processedInvocations.length === 0) {
        // All invocations were removed - don't include this message
        shouldIncludeMessage = false;
      }
    }

    if (shouldIncludeMessage) {
      optimizedMessages.unshift(message);
    }
  }

  // Add preserved messages at the end
  optimizedMessages.push(...preservedMessages);
  return { optimizedMessages, toolCallDict };
};

/**
 * Generate AI-powered summaries for all collected tool calls
 * Updates summary messages by reference
 */
const generateToolCallSummaries = async (
  toolCallDict: Map<string, ToolCallRecord>,
  chatHistoryContext: ChatHistoryContext,
  allMessages?: UIMessage[],
): Promise<void> => {
  if (toolCallDict.size === 0) {
    return;
  }

  log((l) =>
    l.debug(
      `Generating AI summaries for ${toolCallDict.size} tool call sequences`,
    ),
  );

  // Process all tool call summaries in parallel for efficiency
  const summaryPromises = Array.from(toolCallDict.entries()).map(
    async ([toolCallId, record]) => {
      try {
        const summary = await generateSingleToolCallSummary(
          record,
          chatHistoryContext,
          allMessages,
        ); // Update the summary message by reference
        record.toolSummary.content = summary;
        if (
          record.toolSummary.parts &&
          record.toolSummary.parts[0]?.type === 'text'
        ) {
          record.toolSummary.parts[0].text = summary;
        }

        log((l) =>
          l.debug(`Generated summary for tool call ${toolCallId}`, {
            originalLength: record.toolResult.reduce(
              (acc, msg) => acc + JSON.stringify(msg).length,
              0,
            ),
            summaryLength: summary.length,
          }),
        );
      } catch (error) {
        log((l) =>
          l.error(`Failed to generate summary for tool call ${toolCallId}`, {
            error,
          }),
        ); // Fallback to basic summary on error
        const fallbackText = `[TOOL CALL COMPLETED] ID: ${toolCallId} - Summary generation failed, see logs for details.`;
        record.toolSummary.content = fallbackText;
        if (
          record.toolSummary.parts &&
          record.toolSummary.parts[0]?.type === 'text'
        ) {
          record.toolSummary.parts[0].text = fallbackText;
        }
      }
    },
  );

  await Promise.all(summaryPromises);
  log((l) =>
    l.info(
      `Completed AI summary generation for ${toolCallDict.size} tool sequences`,
    ),
  );
};

/**
 * Generate a single tool call summary using the lofi model (with caching)
 */
const generateSingleToolCallSummary = async (
  record: ToolCallRecord,
  chatHistoryContext: ChatHistoryContext,
  allMessages?: UIMessage[],
): Promise<string> => {
  // Generate cache key from the tool call sequence
  const allToolMessages = [...record.toolRequest, ...record.toolResult];
  const cacheKey = hashToolCallSequence(allToolMessages);
  // Check cache first to avoid redundant LLM calls
  const cachedSummary = toolSummaryCache.get(cacheKey);
  if (cachedSummary) {
    // Record cache hit metrics
    cacheStats.hits++;
    cacheHitsCounter.add(1, {
      cache_type: 'tool_summary',
    });

    // Update gauge metrics
    cacheManager.updateMetrics();

    log((l) =>
      l.debug('Using cached tool summary', {
        cacheKey: cacheKey.substring(0, 8),
      }),
    );
    return cachedSummary;
  }

  // Record cache miss metrics
  cacheStats.misses++;
  cacheMissesCounter.add(1, {
    cache_type: 'tool_summary',
  });

  // Update gauge metrics
  cacheManager.updateMetrics();

  // Extract key information from tool requests and responses
  const toolRequests = record.toolRequest.flatMap((msg) =>
    'toolInvocations' in msg && Array.isArray(msg.toolInvocations)
      ? msg.toolInvocations.map((inv) => ({
          tool: 'toolName' in inv ? inv.toolName : 'unknown',
          args: 'args' in inv ? inv.args : {},
        }))
      : [],
  );

  const toolResults = record.toolResult.flatMap((msg) =>
    'toolInvocations' in msg && Array.isArray(msg.toolInvocations)
      ? msg.toolInvocations.map((inv) => ({
          result: 'result' in inv ? inv.result : 'No result',
          tool: 'toolName' in inv ? inv.toolName : 'unknown',
        }))
      : [],
  );

  // Extract conversational context that explains WHY tools were called
  const conversationalContext = extractConversationalContext(
    record,
    allMessages,
  );

  // Create summarization prompt with context
  const prompt = `You are an expert at summarizing tool execution results for AI conversation context.

CONVERSATIONAL CONTEXT:
${conversationalContext}

TOOL REQUESTS:
${JSON.stringify(toolRequests, null, 2)}

TOOL RESULTS:
${JSON.stringify(
  toolResults.map((r) => ({
    tool: r.tool,
    result:
      typeof r.result === 'string' &&
      /*r.result.length > 500
         ? r.result.substring(0, 500) + '...[truncated]'
        : */ r.result,
  })),
  null,
  2,
)}

Create a concise summary that:
1. Identifies what tools were executed and why (based on the conversational context)
2. Extracts the key findings that might be relevant for future conversation
3. Notes any important patterns, insights, or errors
4. Maintains context for ongoing conversation flow

Keep the summary under 300 characters while preserving essential meaning.
Respond with just the summary text, no additional formatting.`;

  const startSummaryTime = Date.now();

  try {
    const lofiModel = aiModelFactory('lofi');
    const result = await generateObject({
      model: lofiModel,
      prompt,
      schema: z.object({
        messageSummary: z.string(),
        chatTitle: z.string(),
      }),
      temperature: 0.3,
      experimental_telemetry: {
        isEnabled: true,
        functionId: 'completion-message-summarization',
      },
    });
    const summaryDuration = Date.now() - startSummaryTime;

    // Record summary generation duration
    summaryGenerationDurationHistogram.record(summaryDuration, {
      model: 'lofi',
      status: 'success',
    });

    const summary = result.object?.messageSummary;
    if (summary) {
      // Cache the result for future use
      toolSummaryCache.set(cacheKey, summary);

      log((l) =>
        l.debug('Generated and cached new tool summary', {
          cacheKey: cacheKey.substring(0, 8),
          summaryLength: summary.length,
          cacheSize: toolSummaryCache.size,
          durationMs: summaryDuration,
        }),
      );

    }
    return summary;
  } catch (error) {
    const summaryDuration = Date.now() - startSummaryTime;

    // Record error metrics
    summaryGenerationDurationHistogram.record(summaryDuration, {
      model: 'lofi',
      status: 'error',
    });

    log((l) => l.error('Tool summarization failed', { error }));

    // Fallback to basic summary
    const toolNames = toolRequests.map((r) => r.tool).join(', ');
    const fallbackSummary = `Tool execution completed: ${toolNames}. Data processed successfully.`;
    // Cache fallback summary too to avoid retrying failures
    toolSummaryCache.set(cacheKey, fallbackSummary);
    return fallbackSummary;
  }
};

/**
 * Extract relevant conversational context to explain why tools were called
 */
const extractConversationalContext = (
  record: ToolCallRecord,
  allMessages?: UIMessage[],
): string => {
  if (!allMessages || allMessages.length === 0) {
    return 'No conversational context available.';
  }

  const contextParts: string[] = [];

  // Extract content from the assistant messages that contain tool requests
  record.toolRequest.forEach((msg) => {
    if (
      'content' in msg &&
      typeof msg.content === 'string' &&
      msg.content.trim()
    ) {
      contextParts.push(`Assistant reasoning: ${msg.content.trim()}`);
    }

    // Also check parts for AI SDK v5 structure
    if ('parts' in msg && Array.isArray(msg.parts)) {
      msg.parts.forEach((part) => {
        if (
          part.type === 'text' &&
          typeof part.text === 'string' &&
          part.text.trim()
        ) {
          contextParts.push(`Assistant reasoning: ${part.text.trim()}`);
        }
      });
    }
  });

  // Look for the user message that likely prompted this tool sequence
  // We'll search backwards from tool request messages to find recent user input
  if (record.toolRequest.length > 0) {
    const toolRequestMessage = record.toolRequest[0];
    const toolRequestIndex = allMessages.findIndex(
      (msg) =>
        msg.id === toolRequestMessage.id ||
        (msg.createdAt &&
          toolRequestMessage.createdAt &&
          Math.abs(
            msg.createdAt.getTime() - toolRequestMessage.createdAt.getTime(),
          ) < 1000),
    );

    if (toolRequestIndex > 0) {
      // Look for the most recent user message before this tool request
      for (
        let i = toolRequestIndex - 1;
        i >= 0 && i >= toolRequestIndex - 5;
        i--
      ) {
        const prevMessage = allMessages[i];
        if (prevMessage.role === 'user') {
          let userContent = '';

          if (
            'content' in prevMessage &&
            typeof prevMessage.content === 'string'
          ) {
            userContent = prevMessage.content;
          } else if (
            'parts' in prevMessage &&
            Array.isArray(prevMessage.parts)
          ) {
            userContent = prevMessage.parts
              .filter((part) => part.type === 'text')
              .map((part) => ('text' in part ? part.text : ''))
              .join(' ');
          }

          if (userContent.trim()) {
            // Truncate user content to avoid bloating the prompt
            const truncatedContent =
              userContent.length > 200
                ? userContent.substring(0, 200) + '...'
                : userContent;
            contextParts.unshift(`User request: ${truncatedContent.trim()}`);
            break;
          }
        }
      }
    }
  }
  return contextParts.length > 0
    ? contextParts.join('\n')
    : 'No specific conversational context found.';
};

/**
 * Utility function to extract tool call IDs from a message
 */
export function extractToolCallIds(message: UIMessage): string[] {
  if (
    message.role !== 'assistant' ||
    !('toolInvocations' in message) ||
    !Array.isArray(message.toolInvocations)
  ) {
    return [];
  }

  return message.toolInvocations
    .map((inv) => ('toolCallId' in inv ? (inv.toolCallId as string) : null))
    .filter((id): id is string => id !== null);
}

/**
 * Utility function to check if a message contains tool calls
 */
export function hasToolCalls(message: UIMessage): boolean {
  return (
    message.role === 'assistant' &&
    'toolInvocations' in message &&
    Array.isArray(message.toolInvocations) &&
    message.toolInvocations.length > 0
  );
}

/**
 * Calculate total character count for a message array
 * This gives a much better indication of actual context consumption than message count
 */
const calculateMessageCharacterCount = (messages: UIMessage[]): number => {
  return messages.reduce((total, message) => {
    let messageSize = 0;

    // Count content characters
    if ('content' in message && typeof message.content === 'string') {
      messageSize += message.content.length;
    }

    // Count parts characters (AI SDK v5 structure)
    if ('parts' in message && Array.isArray(message.parts)) {
      messageSize += message.parts.reduce((partTotal, part) => {
        if (part.type === 'text' && typeof part.text === 'string') {
          return partTotal + part.text.length;
        }
        // For other part types, estimate based on JSON size
        return partTotal + JSON.stringify(part).length;
      }, 0);
    }

    // Count tool invocation characters
    if (
      'toolInvocations' in message &&
      Array.isArray(message.toolInvocations)
    ) {
      messageSize += message.toolInvocations.reduce((toolTotal, invocation) => {
        return toolTotal + JSON.stringify(invocation).length;
      }, 0);
    }
    return total + messageSize;
  }, 0);
};

/**
 * Helper functions for OpenTelemetry integration and metrics export
 */

/**
 * Export all message optimizer metrics for Prometheus or other observability backends
 * This can be called periodically or on-demand for metric collection
 */
export const exportMessageOptimizerMetrics = () => {
  // Update gauge metrics to current values
  cacheManager.updateMetrics();

  return {
    optimization_counters: {
      total_optimizations: 'ai_message_optimization_total',
      tool_summaries_generated: 'ai_tool_call_summaries_total',
      cache_hits: 'ai_tool_summary_cache_hits_total',
      cache_misses: 'ai_tool_summary_cache_misses_total',
    },
    histograms: {
      message_reduction_ratio: 'ai_message_reduction_ratio',
      character_reduction_ratio: 'ai_character_reduction_ratio',
      optimization_duration: 'ai_optimization_duration_ms',
      summary_generation_duration: 'ai_summary_generation_duration_ms',
      original_message_count: 'ai_original_message_count',
      optimized_message_count: 'ai_optimized_message_count',
    },
    gauges: {
      cache_hit_rate: 'ai_tool_summary_cache_hit_rate',
    },
    cache_stats: cacheManager.getStats(),
  };
};

/**
 * Start periodic metrics update for gauges that need regular updates
 * This ensures OpenTelemetry collectors get fresh gauge values
 */
export const startPeriodicMetricsUpdate = (intervalMs: number = 30000) => {
  const updateInterval = setInterval(() => {
    try {
      cacheManager.updateMetrics();
    } catch (error) {
      log((l) => l.error('Failed to update periodic metrics', { error }));
    }
  }, intervalMs);

  // Return cleanup function
  return () => {
    clearInterval(updateInterval);
    log((l) =>
      l.debug('Stopped periodic metrics updates for message optimizer'),
    );
  };
};<|MERGE_RESOLUTION|>--- conflicted
+++ resolved
@@ -1,11 +1,6 @@
-<<<<<<< HEAD
-import { UIMessage } from 'ai';
+import { generateObject, UIMessage } from 'ai';
 import { aiModelFactory } from '@/lib/ai/aiModelFactory';
-import { generateText } from 'ai';
-=======
-import { generateObject, UIMessage } from 'ai';
-import { aiModelFactory, ChatHistoryContext } from '@/lib/ai';
->>>>>>> f1217d18
+import type { ChatHistoryContext } from '@/lib/ai/middleware/chat-history/types';
 import { log } from '@/lib/logger';
 import { createHash } from 'crypto';
 import { appMeters, hashUserId } from '@/lib/site-util/metrics';
