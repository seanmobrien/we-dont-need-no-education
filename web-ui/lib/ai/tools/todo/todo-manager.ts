--- conflicted
+++ resolved
@@ -1,4 +1,3 @@
-<<<<<<< HEAD
 import { auth } from '@/auth';
 import { Session } from '@auth/core/types';
 import { log, logEvent, EventSeverity } from '@/lib/logger';
@@ -9,11 +8,6 @@
   SingletonProvider,
 } from '@/lib/typescript/singleton-provider';
 import { NextResponse } from 'next/server';
-=======
-import { log } from '@/lib/logger';
-import type { TodoStorageStrategy } from './storage';
-import { InMemoryStorageStrategy } from './storage';
->>>>>>> 86b08863
 
 export type TodoStatus = 'pending' | 'active' | 'complete';
 
@@ -68,8 +62,11 @@
 
 const DEFAULT_LIST_ID = 'default';
 const DEFAULT_LIST_TITLE = 'Default Todo List';
+const DEFAULT_LIST_DESCRIPTION = 'This is the default todo list.';
 const DEFAULT_LIST_STATUS: TodoStatus = 'active';
 const DEFAULT_LIST_PRIORITY: TodoPriority = 'medium';
+
+const RAW_LIST: unique symbol = Symbol('RAW_LIST');
 
 const RAW_LIST: unique symbol = Symbol('RAW_LIST');
 
@@ -84,13 +81,12 @@
  * @param userId - Optional user ID for user-specific data segmentation
  */
 export class TodoManager {
-  private storage: TodoStorageStrategy;
-  private userId?: string;
-
-  constructor(storage?: TodoStorageStrategy, userId?: string) {
-    this.storage = storage ?? new InMemoryStorageStrategy();
-    this.userId = userId;
-    log((l) => l.debug('TodoManager instance created', { userId }));
+  private todos: Map<string, Todo> = new Map();
+  private todoLists: Map<string, TodoList> = new Map();
+  private todoToList: Map<string, string> = new Map();
+
+  constructor() {
+    log((l) => l.debug('TodoManager instance created'));
   }
 
   /**
@@ -98,9 +94,9 @@
    * legacy flows that still operate at the item level.
    */
   async createTodo(
+  async createTodo(
     title: string,
     description?: string,
-<<<<<<< HEAD
     options?: {
       status?: TodoStatus;
       priority?: TodoPriority;
@@ -133,30 +129,13 @@
       list,
       options?.session,
     );
-=======
-    options?: { status?: TodoStatus; priority?: TodoPriority },
-  ): Promise<Todo> {
-    const list = await this.ensureDefaultList();
-    const todo = this.createTodoRecord({
-      title,
-      description,
-      status: options?.status,
-      priority: options?.priority,
-    });
->>>>>>> 86b08863
 
     /*
     list.todos.push(todo);
     list.updatedAt = todo.updatedAt;
-<<<<<<< HEAD
     this.todos.set(todo.id, todo);
     this.todoToList.set(todo.id, list.id);
     */
-=======
-
-    await this.storage.upsertTodo(todo, list.id, this.userId);
-    await this.storage.upsertTodoList(list, this.userId);
->>>>>>> 86b08863
 
     logEvent('info', 'TODO Item created', {
       itemId: todo.id,
@@ -166,10 +145,44 @@
     return todo;
   }
 
+  static async #todoItemUpsertInsertFactory(
+    todo: Partial<Todo>,
+    { activeSession: Session,
+    now: Date,
+  ): Promise<Todo> {
+
+    const { status: nextStatus, completed: nextCompleted } =
+      this.#resolveStatusAndCompletion(
+        todo ?? {
+          status: updates.status ?? 'pending',
+          completed: updates.completed || updates.status === 'complete',
+        },
+        updates,
+      );
+    const nextPriority = updates.priority ?? 'medium';
+
+    const now = new Date();
+
+    const updatedTodo: Todo = {
+      ...(todo ?? {
+        id,
+        createdAt: now,
+      }),
+      title: updates.title ?? todo?.title ?? 'New TODO',
+      description:
+        updates.description ?? todo?.description ?? 'TODO Description',
+      priority: nextPriority,
+      status: nextStatus,
+      completed: nextCompleted,
+      updatedAt: now,
+    };
+
+    
+  }
+
   /**
    * Upsert (create or replace) a todo list.
    */
-<<<<<<< HEAD
   async upsertTodoList(
     input: TodoListUpsertInput,
     { session }: { session?: Session | null } = {},
@@ -192,23 +205,10 @@
       listId = id;
     }
     const now = new Date();
-=======
-  async upsertTodoList(input: TodoListUpsertInput): Promise<TodoList> {
-    const listId = input.id ?? this.generateListId();
-    const now = new Date();
-
-    const existingList = await this.storage.getTodoList(listId, this.userId);
->>>>>>> 86b08863
 
     const existingList = this.todoLists.get(listId);
     const createdAt = input.createdAt ?? existingList?.createdAt ?? now;
-<<<<<<< HEAD
     const userId = activeSession.user!.id;
-=======
-    const todos = (input.todos ?? []).map((todoInput) =>
-      this.createTodoRecord(todoInput),
-    );
->>>>>>> 86b08863
 
     const list: TodoList = {
       id: listId,
@@ -222,7 +222,6 @@
       userId,
     };
 
-<<<<<<< HEAD
     if (existingList) {
       // Remove any tools that are in the currently saved item but not the new data
       existingList.todos
@@ -233,9 +232,6 @@
         });
     }
     this.todoLists.set(listId, list);
-=======
-    await this.storage.upsertTodoList(list, this.userId);
->>>>>>> 86b08863
 
     const todos = await Promise.all(
       (input.todos ?? []).map((todoInput) =>
@@ -255,7 +251,6 @@
   /**
    * Retrieve all todo lists, optionally filtering todos by completion state and/or userId.
    */
-<<<<<<< HEAD
   async getTodoLists({
     completed,
     session,
@@ -268,18 +263,14 @@
     return Array.from(this.todoLists.entries())
       .filter(([k]) => k.startsWith(prefix))
       .map(([_k, v]) => this.cloneListWithFilter(v, completed));
-=======
-  async getTodoLists(options?: { completed?: boolean }): Promise<TodoList[]> {
-    return await this.storage.getTodoLists(this.userId, options);
->>>>>>> 86b08863
   }
 
   /**
    * Retrieve a single todo list by ID, optionally filtering by userId.
    */
   async getTodoList(
+  async getTodoList(
     id: string,
-<<<<<<< HEAD
     {
       completed,
       session,
@@ -294,18 +285,12 @@
     return options[RAW_LIST] === true
       ? list
       : this.cloneListWithFilter(list, completed);
-=======
-    options?: { completed?: boolean },
-  ): Promise<TodoList | undefined> {
-    return await this.storage.getTodoList(id, this.userId, options);
->>>>>>> 86b08863
   }
 
   /**
    * Get all todos, optionally filtered by completion status and/or userId.
    * Supports both legacy boolean parameter and new options object for backward compatibility.
    */
-<<<<<<< HEAD
   async getTodos(
     completedOrOptions?:
       | boolean
@@ -343,31 +328,22 @@
       .map(([_k, v]) => v);
 
     return todos;
-=======
-  async getTodos(completed?: boolean): Promise<Todo[]> {
-    return await this.storage.getTodos(this.userId, completed);
->>>>>>> 86b08863
   }
 
   /**
    * Get a specific todo by ID.
    */
-<<<<<<< HEAD
   async getTodo(
     id: string,
     { session }: { session?: Session | null } = {},
   ): Promise<Todo | undefined> {
     await TodoManager.validateTodoId({ check: id, session });
     return this.todos.get(id);
-=======
-  async getTodo(id: string): Promise<Todo | undefined> {
-    return await this.storage.getTodo(id, this.userId);
->>>>>>> 86b08863
   }
 
   /**
    * Update an existing todo. Optionally verify userId for authorization.
-   */
+   */  
   async updateTodo(
     id: string,
     updates: {
@@ -377,7 +353,6 @@
       status?: TodoStatus;
       priority?: TodoPriority;
     },
-<<<<<<< HEAD
     options?: { session?: Session | null; listId?: string; list?: TodoList },
   ): Promise<Todo | undefined> {
     let activeSession: Session | null = null;
@@ -419,22 +394,6 @@
       } else {
         return undefined;
       }
-=======
-  ): Promise<Todo | undefined> {
-    const todo = await this.storage.getTodo(id, this.userId);
-    if (!todo) {
-      return undefined;
-    }
-
-    const listId = await this.storage.getTodoToListMapping(id, this.userId);
-    const list = listId
-      ? await this.storage.getTodoList(listId, this.userId)
-      : undefined;
-
-    if (!list) {
-      await this.storage.deleteTodo(id, this.userId);
-      return undefined;
->>>>>>> 86b08863
     }
     // Quick sanity check re: the list and todo item belonging together...
     TodoManager.validateTodoId({ check: list.id, session: activeSession });
@@ -464,14 +423,8 @@
       completed: nextCompleted,
       updatedAt: now,
     };
-<<<<<<< HEAD
     // update in list
     this.todos.set(id, updatedTodo);
-=======
-
-    await this.storage.upsertTodo(updatedTodo, listId, this.userId);
-
->>>>>>> 86b08863
     const idx = list.todos.findIndex((t) => t.id === id);
     if (idx !== -1) {
       list.todos[idx] = updatedTodo;
@@ -483,19 +436,24 @@
     this.todoLists.set(list.id, list);
     this.todoToList.set(id, list.id);
 
-<<<<<<< HEAD
     logEvent('info', 'TODO Item Updated', {
       userId: activeSession?.user?.id!,
       itemId: id,
       listId: list.id,
     });
-=======
-    await this.storage.upsertTodoList(list, this.userId);
-
-    log((l) => l.debug('Todo updated', { id, updates }));
->>>>>>> 86b08863
 
     return updatedTodo;
+  }
+
+  async getListIdFromTodoId(
+    id: string,
+    { session }: { session?: Session | null } = {},
+  ): Promise<string | undefined> {
+    const ret = await this.storage.getTodoToListMapping(id);
+    if (ret) {
+      await TodoManager.validateTodoId({ check: id, session });
+    }
+    return ret;
   }
 
   async getListIdFromTodoId(
@@ -512,7 +470,6 @@
   /**
    * Delete a todo by ID. Optionally verify userId for authorization.
    */
-<<<<<<< HEAD
   async deleteTodo(
     id: string,
     { session }: { session?: Session | null } = {},
@@ -526,15 +483,9 @@
       session: activeSession,
     });
     const list = listId ? this.todoLists.get(listId) : undefined;
-=======
-  async deleteTodo(id: string): Promise<boolean> {
-    const listId = await this.storage.getTodoToListMapping(id, this.userId);
-    const list = listId
-      ? await this.storage.getTodoList(listId, this.userId)
-      : undefined;
->>>>>>> 86b08863
-
-    const result = await this.storage.deleteTodo(id, this.userId);
+
+    const result = this.todos.delete(id);
+    this.todoToList.delete(id);
 
     if (list) {
       const nextTodos = list.todos.filter((todo) => todo.id !== id);
@@ -542,11 +493,7 @@
         list.todos = nextTodos;
         list.updatedAt = new Date();
         this.updateListStatus(list);
-<<<<<<< HEAD
         this.todoLists.set(list.id, list);
-=======
-        await this.storage.upsertTodoList(list, this.userId);
->>>>>>> 86b08863
       }
     }
 
@@ -564,7 +511,6 @@
   /**
    * Toggle the completed status of a todo. Optionally verify userId for authorization.
    */
-<<<<<<< HEAD
   async toggleTodo(
     id: string,
     { session }: { session?: Session | null } = {},
@@ -575,15 +521,10 @@
     });
 
     const todo = await this.getTodo(id, { session: activeSession });
-=======
-  async toggleTodo(id: string): Promise<TodoList | undefined> {
-    const todo = await this.storage.getTodo(id, this.userId);
->>>>>>> 86b08863
     if (!todo) {
       return undefined;
     }
 
-<<<<<<< HEAD
     const listId = await this.getListIdFromTodoId(id, {
       session: activeSession,
     });
@@ -598,17 +539,6 @@
     });
     if (!list) {
       await this.deleteTodo(id, { session: activeSession });
-=======
-    const listId = await this.storage.getTodoToListMapping(id, this.userId);
-    if (!listId) {
-      await this.storage.deleteTodo(id, this.userId);
-      return undefined;
-    }
-
-    const list = await this.storage.getTodoList(listId, this.userId);
-    if (!list) {
-      await this.storage.deleteTodo(id, this.userId);
->>>>>>> 86b08863
       return undefined;
     }
 
@@ -622,11 +552,6 @@
       updatedAt: new Date(),
     };
 
-<<<<<<< HEAD
-=======
-    await this.storage.upsertTodo(updatedTodo, listId, this.userId);
-
->>>>>>> 86b08863
     const idx = list.todos.findIndex((item) => item.id === id);
     if (idx !== -1) {
       list.todos[idx] = updatedTodo;
@@ -637,7 +562,6 @@
     list.updatedAt = updatedTodo.updatedAt;
     this.updateListStatus(list);
 
-<<<<<<< HEAD
     this.todos.set(id, updatedTodo);
     this.todoLists.set(list.id, list);
 
@@ -648,18 +572,6 @@
       status: updatedTodo.status,
       completed: updatedTodo.completed ? 'true' : 'false',
     });
-=======
-    await this.storage.upsertTodoList(list, this.userId);
-
-    log((l) =>
-      l.debug('Todo toggled', {
-        id,
-        listId,
-        status: updatedTodo.status,
-        completed: updatedTodo.completed,
-      }),
-    );
->>>>>>> 86b08863
 
     return this.cloneListWithFilter(list);
   }
@@ -667,7 +579,6 @@
   /**
    * Clear all todos and lists for a specific user session.
    */
-<<<<<<< HEAD
   async clearAll({
     session,
   }: {
@@ -699,17 +610,11 @@
       todosCleared: todoIdsToDelete.length,
       listsCleared: listIdsToDelete.length,
     });
-=======
-  async clearAll(): Promise<void> {
-    await this.storage.clearAll(this.userId);
-    log((l) => l.debug('All todos and lists cleared'));
->>>>>>> 86b08863
   }
 
   /**
    * Get the total count of todos across all lists for a specific user.
    */
-<<<<<<< HEAD
   async getCount({
     session,
   }: {
@@ -718,10 +623,6 @@
     const [prefix] = await TodoManager.generateTodoPrefix({ session });
     return Array.from(this.todos.keys()).filter((id) => id.startsWith(prefix))
       .length;
-=======
-  async getCount(): Promise<number> {
-    return await this.storage.getCount(this.userId);
->>>>>>> 86b08863
   }
 
   private async createTodoRecord(
@@ -735,7 +636,6 @@
       createdAt?: Date;
       updatedAt?: Date;
     },
-<<<<<<< HEAD
     list: TodoList,
     session?: Session | null,
   ): Promise<Todo> {
@@ -761,12 +661,6 @@
       inputId = id;
     }
 
-=======
-  ): Todo {
-    const id =
-      input.id ??
-      `todo-${Date.now()}-${Math.random().toString(36).substring(2, 9)}`;
->>>>>>> 86b08863
     const now = new Date();
     const { status, completed } = this.resolveCreationStatusAndCompletion({
       status: input.status,
@@ -786,7 +680,6 @@
       createdAt,
       updatedAt,
     };
-<<<<<<< HEAD
     const result = await this.updateTodo(inputId, todo, {
       session: activeSession,
       list: list,
@@ -801,10 +694,6 @@
       );
     }
     return result;
-=======
-
-    return todo;
->>>>>>> 86b08863
   }
 
   private resolveStatusAndCompletion(
@@ -963,7 +852,6 @@
     return list.status !== initialValue;
   }
 
-<<<<<<< HEAD
   private async ensureDefaultList({
     session,
   }: {
@@ -979,19 +867,11 @@
       session: activeSession,
       [RAW_LIST]: true,
     });
-=======
-  private async ensureDefaultList(): Promise<TodoList> {
-    const existing = await this.storage.getTodoList(
-      DEFAULT_LIST_ID,
-      this.userId,
-    );
->>>>>>> 86b08863
     if (existing) {
       return existing;
     }
 
     const now = new Date();
-<<<<<<< HEAD
     const list = await this.upsertTodoList(
       {
         id: listId,
@@ -1005,20 +885,6 @@
       },
       { session: activeSession },
     );
-=======
-    const list: TodoList = {
-      id: DEFAULT_LIST_ID,
-      title: DEFAULT_LIST_TITLE,
-      description: undefined,
-      status: DEFAULT_LIST_STATUS,
-      priority: DEFAULT_LIST_PRIORITY,
-      todos: [],
-      createdAt: now,
-      updatedAt: now,
-    };
-
-    await this.storage.upsertTodoList(list, this.userId);
->>>>>>> 86b08863
     return list;
   }
 
@@ -1034,22 +900,6 @@
   }
 }
 
-<<<<<<< HEAD
-=======
-const TODO_MANAGER = Symbol.for('@noeducation/ai/TodoManager');
-
-type GlobalWithTodoManager = typeof globalThis & {
-  [TODO_MANAGER]?: TodoManager;
-};
-
-/**
- * Get the singleton TodoManager instance.
- * This uses in-memory storage by default for backward compatibility.
- * For feature-flag-based storage strategy selection, use createTodoManager.
- *
- * @returns The TodoManager singleton
- */
->>>>>>> 86b08863
 export const getTodoManager = (): TodoManager => {
   return globalSingleton('@noeducation/ai/TodoManager', () => {
     log((l) => l.debug('TodoManager singleton instance created'));
@@ -1062,28 +912,6 @@
  * Useful for testing or when changing storage strategies.
  */
 export const resetTodoManager = (): void => {
-<<<<<<< HEAD
   SingletonProvider.Instance.delete('@noeducation/ai/TodoManager');
   log((l) => l.debug('TodoManager singleton reset'));
-=======
-  const globalWithTodoManager = globalThis as GlobalWithTodoManager;
-  if (globalWithTodoManager[TODO_MANAGER]) {
-    delete globalWithTodoManager[TODO_MANAGER];
-    log((l) => l.debug('TodoManager singleton reset'));
-  }
-};
-
-/**
- * Create a TodoManager instance with a specific storage strategy.
- *
- * @param storage - Storage strategy implementation
- * @param userId - Optional user ID for user-specific data segmentation
- * @returns A new TodoManager instance
- */
-export const createTodoManager = (
-  storage?: TodoStorageStrategy,
-  userId?: string,
-): TodoManager => {
-  return new TodoManager(storage, userId);
->>>>>>> 86b08863
 };