--- conflicted
+++ resolved
@@ -4,13 +4,8 @@
   hybridDocumentSearchFactory,
 } from '../services/search';
 import { AiSearchToolResult, CaseFileSearchOptions } from './types';
-<<<<<<< HEAD
 import { LoggedError } from '@/lib/react-util/errors/logged-error';
-import { toolCallbackResultFactory } from './utility';
-=======
-import { LoggedError } from '@/lib/react-util';
 import { toolCallbackResultFactory, toolCallbackResultSchemaFactory } from './utility';
->>>>>>> f1217d18
 import { appMeters } from '@/lib/site-util/metrics';
 import type {
   ServerNotification,
