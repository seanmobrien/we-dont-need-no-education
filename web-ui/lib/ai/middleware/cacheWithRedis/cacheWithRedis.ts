--- conflicted
+++ resolved
@@ -11,11 +11,8 @@
 import { createStreamFromCachedText } from './streamUtils';
 import { handleResponseCaching } from './cacheStrategy';
 import { LoggedError } from '@/lib/react-util/errors/logged-error';
-<<<<<<< HEAD
+import { newUuid } from '@/lib/typescript/_record-decorators';
 import { createSimpleStatefulMiddleware } from '../state-management';
-=======
-import { newUuid } from '@/lib/typescript/_record-decorators';
->>>>>>> 0c6f606e
 
 // Enterprise configuration and metrics
 const config = getCacheConfig();
@@ -30,11 +27,7 @@
  * - Promotes jailed responses to cache after configurable threshold
  * - Never caches error responses
  */
-<<<<<<< HEAD
-const originalCacheWithRedis: LanguageModelV1Middleware = {
-=======
-export const cacheWithRedis: LanguageModelV2Middleware = {
->>>>>>> 0c6f606e
+const originalCacheWithRedis: LanguageModelV2Middleware = {
   wrapGenerate: async ({ doGenerate, params, model }) => {
     const cacheKey = createCacheKey(params, model?.modelId);
 
