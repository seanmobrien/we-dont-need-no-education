--- conflicted
+++ resolved
@@ -14,11 +14,6 @@
 } from './types';
 import { log } from '@/lib/logger';
 import { checkModelAvailabilityAndFallback } from './model-availability';
-<<<<<<< HEAD
-import { handleRateLimitError, disableModelFromRateLimit } from './rate-limit-handler';
-import { recordRequestMetrics, getCurrentProvider, constructModelKey } from './metrics-utils';
-import { createStatefulMiddleware } from '../state-management';
-=======
 import {
   handleRateLimitError,
   disableModelFromRateLimit,
@@ -30,7 +25,8 @@
 } from './metrics-utils';
 import { LanguageModel } from 'ai';
 import { ModelMap } from '../../services/model-stats/model-map';
->>>>>>> 0c6f606e
+import { createStatefulMiddleware } from '../state-management';
+import { log } from '@/lib/logger';
 
 // Model classification mapping - extract from model identifier
 async function getModelClassification({
@@ -110,15 +106,10 @@
     };
   })();
 
-<<<<<<< HEAD
   /**
    * Original rate limit middleware implementation
    */
   const originalRetryRateLimitMiddleware: RetryRateLimitMiddlewareType = {
-    
-=======
-  const retryRateLimitMiddleware: RetryRateLimitMiddlewareType = {
->>>>>>> 0c6f606e
     rateLimitContext: () => ({ ...rateLimitContext }),
 
     wrapGenerate: async ({ doGenerate, params }) => {
