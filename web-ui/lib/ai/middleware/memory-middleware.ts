--- conflicted
+++ resolved
@@ -8,17 +8,13 @@
 import { log } from '@/lib/logger';
 import { createSimpleStatefulMiddleware } from './state-management';
 
-<<<<<<< HEAD
 /**
  * Memory Middleware (Original Implementation)
  *
  * This middleware adds memory-related system prompts to enhance AI responses
  * with context from previous interactions.
  */
-const originalMemoryMiddleware: LanguageModelV1Middleware = {
-=======
-export const memoryMiddleware: LanguageModelV2Middleware = {
->>>>>>> 0c6f606e
+const originalMemoryMiddleware: LanguageModelV2Middleware = {
   wrapStream: async ({ doStream }) => {
     const { stream, ...rest } = await doStream();
     const transformStream = new TransformStream<
