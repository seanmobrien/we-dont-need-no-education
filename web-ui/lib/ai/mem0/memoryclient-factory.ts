import { MemoryClient } from './lib/client/mem0';
import type { MemoryOptions, Message } from './lib/client/types';
<<<<<<< HEAD
import type { Impersonation } from '@/lib/auth/impersonation';
import type { MemoryHealthCheckResponse, HealthCheckParams } from './types/health-check';
=======
import type { ImpersonationService } from '@/lib/auth/impersonation';
>>>>>>> 8c5c6a16
import { env } from '@/lib/site-util/env';
import { log } from '@/lib/logger';

/**
 * Options for configuring the MemoryClient instance.
 *
 * @property projectId - The ID of the project to associate with the client.
 * @property orgId - The ID of the organization to associate with the client.
 * @property defaults - Default memory options to use for the client.
 * @property impersonation - Optional impersonation instance for authenticated calls.
 */
type ClientOptions = {
  projectId?: string;
  orgId?: string;
  defaults?: MemoryOptions;
  impersonation?: ImpersonationService;
};

/**
 * A specialized MemoryClient for SchoolLawyer use cases.
 *
 * @class SchoolLawyerMemoryClient
 * @extends MemoryClient
 * @private #defaultOptions - Default memory options for the client.
 * @private #impersonation - Optional impersonation instance for authenticated calls.
 */
class SchoolLawyerMemoryClient extends MemoryClient {
  readonly #defaultOptions: MemoryOptions;
  readonly #impersonation?: ImpersonationService;

  /**
   * Constructs a new SchoolLawyerMemoryClient instance.
   *
   * @param defaults - Default memory options.
   * @param projectId - The ID of the project.
   * @param orgId - The ID of the organization.
   * @param impersonation - Optional impersonation instance.
   * @param ops - Additional client options.
   */
  constructor({
    defaults,
    projectId,
    orgId,
    impersonation,
    ...ops
  }: ClientOptions) {
    // Determine authentication method - prefer impersonation over API key
    const authOptions = impersonation
      ? { bearerToken: undefined } // Will be set dynamically
      : { apiKey: env('MEM0_API_KEY') };

    super({
      ...ops,
      ...authOptions,
      projectId: (projectId ? projectId : env('MEM0_PROJECT_ID')) ?? undefined,
      organizationId: (orgId ? orgId : env('MEM0_ORG_ID')) ?? undefined,
      host: env('MEM0_API_HOST'),
    });

    this.#defaultOptions = {
      ...(defaults ?? {}),
    };
    this.#impersonation = impersonation;

    // Log authentication method being used
    if (impersonation) {
      log((l) =>
        l.debug('MemoryClient configured with impersonation', {
          userId: impersonation.getUserContext().userId,
          hasApiKey: !!env('MEM0_API_KEY'),
        }),
      );
    }
  }

  /**
   * Updates the authorization header with an impersonated token if available.
   * @private
   */
  private async updateAuthorizationIfNeeded(): Promise<void> {
    if (this.#impersonation) {
      try {
        const impersonatedToken =
          await this.#impersonation.getImpersonatedToken();
        const authHeader = `Bearer ${impersonatedToken}`;

        // Update both the headers property and the axios client
        this.headers.Authorization = authHeader;
        this.client.defaults.headers.Authorization = authHeader;

        log((l) =>
          l.debug('Updated mem0 client with impersonated token', {
            userId: this.#impersonation?.getUserContext().userId,
          }),
        );
      } catch (error) {
        log((l) =>
          l.warn(
            'Failed to update mem0 client with impersonated token, using fallback',
            error,
          ),
        );
        // Fallback to API key if available
        if (env('MEM0_API_KEY')) {
          const fallbackAuth = `Token ${env('MEM0_API_KEY')}`;
          this.headers.Authorization = fallbackAuth;
          this.client.defaults.headers.Authorization = fallbackAuth;
        }
      }
    }
  }

  /**
   * Override HTTP methods to ensure impersonated token is current
   */
<<<<<<< HEAD
  override async _fetchWithErrorHandling(url: string, options: RequestInit): Promise<unknown> {
=======
  override async _fetchWithErrorHandling(
    url: string,
    // eslint-disable-next-line @typescript-eslint/no-explicit-any
    options: any,
    // eslint-disable-next-line @typescript-eslint/no-explicit-any
  ): Promise<any> {
>>>>>>> 8c5c6a16
    await this.updateAuthorizationIfNeeded();
    return super._fetchWithErrorHandling(url, options);
  }
  /**
   * Prepares the payload for memory operations.
   *
   * @param messages - Array of messages to include in the payload.
   * @param options - Memory options to include in the payload.
   * @returns The prepared payload object.
   */
  override _preparePayload(
    messages: Array<Message>,
    options: MemoryOptions,
  ): object {
    return super._preparePayload(messages, {
      ...this.#defaultOptions,
      ...options,
    });
  }

  /**
   * Prepares the parameters for memory operations.
   *
   * @param options - Memory options to include in the parameters.
   * @returns The prepared parameters object.
   */
  override _prepareParams(options: MemoryOptions): object {
    return super._prepareParams({
      ...this.#defaultOptions,
      ...options,
    });
  }

  /**
   * Performs a health check on the memory service.
   *
   * @param params - Optional parameters for the health check.
   * @returns Promise resolving to the health check response.
   */
  async healthCheck(params: HealthCheckParams = {}): Promise<MemoryHealthCheckResponse> {
    const { strict = false, verbose = 1 } = params;
    const searchParams = new URLSearchParams({
      strict: strict.toString(),
      verbose: verbose.toString(),
    });

    const url = `${this.host}/api/v1/stats/health-check?${searchParams.toString()}`;
    
    try {
      await this.updateAuthorizationIfNeeded();
      const response = await this._fetchWithErrorHandling(url, {
        method: 'GET',
        headers: this.headers,
      });
      
      return response as MemoryHealthCheckResponse;
    } catch (error) {
      log((l) => l.error('Memory health check failed', { error, url }));
      throw error;
    }
  }
}

/**
 * Factory function for creating a MemoryClient instance.
 *
 * @param options - Configuration options for the MemoryClient.
 * @returns A new MemoryClient instance.
 *
 * @example
 * ```typescript
 * // Create with impersonation
 * const impersonation = await Impersonation.fromRequest(request);
 * const client = memoryClientFactory({ impersonation });
 *
 * // Create with API key (fallback)
 * const client = memoryClientFactory({});
 * ```
 */
export const memoryClientFactory = (options: ClientOptions): MemoryClient => {
  const ret = new SchoolLawyerMemoryClient(options);
  return ret;
};<|MERGE_RESOLUTION|>--- conflicted
+++ resolved
@@ -1,11 +1,8 @@
 import { MemoryClient } from './lib/client/mem0';
 import type { MemoryOptions, Message } from './lib/client/types';
-<<<<<<< HEAD
-import type { Impersonation } from '@/lib/auth/impersonation';
+import type { ImpersonationService } from '@/lib/auth/impersonation';
 import type { MemoryHealthCheckResponse, HealthCheckParams } from './types/health-check';
-=======
-import type { ImpersonationService } from '@/lib/auth/impersonation';
->>>>>>> 8c5c6a16
+import { fromRequest } from '@/lib/auth/impersonation';
 import { env } from '@/lib/site-util/env';
 import { log } from '@/lib/logger';
 
@@ -121,16 +118,7 @@
   /**
    * Override HTTP methods to ensure impersonated token is current
    */
-<<<<<<< HEAD
   override async _fetchWithErrorHandling(url: string, options: RequestInit): Promise<unknown> {
-=======
-  override async _fetchWithErrorHandling(
-    url: string,
-    // eslint-disable-next-line @typescript-eslint/no-explicit-any
-    options: any,
-    // eslint-disable-next-line @typescript-eslint/no-explicit-any
-  ): Promise<any> {
->>>>>>> 8c5c6a16
     await this.updateAuthorizationIfNeeded();
     return super._fetchWithErrorHandling(url, options);
   }
@@ -210,7 +198,11 @@
  * const client = memoryClientFactory({});
  * ```
  */
-export const memoryClientFactory = (options: ClientOptions): MemoryClient => {
+export const memoryClientFactory = (options: ClientOptions): MemoryClient => {  
+  const clientOps = options.impersonation ? options : {
+    ...options,
+    impersonation: fromRequest()
+  };
   const ret = new SchoolLawyerMemoryClient(options);
   return ret;
 };