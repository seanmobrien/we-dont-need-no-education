import { EmailDrizzleRepository, EmailDomain } from './email-drizzle-repository';
import { EmailMessage } from '@/data-models/api/email-message';
import { ContactSummary } from '@/data-models/api/contact';
<<<<<<< HEAD
import { PaginatedResultset, PaginationStats } from '@/data-models/_types';
=======
>>>>>>> f1217d18
import { query } from '@/lib/neondb';
import { log } from '@/lib/logger';

/**
 * Request model for creating emails via the service
 */
export type CreateEmailRequest = {
  senderId: number;
  subject: string;
  body: string;
  sentOn?: Date | string;
  threadId?: number | null;
  parentEmailId?: string | null;
  recipients: Array<{
    recipientId: number;
    recipientName?: string;
    recipientEmail?: string;
  }>;
  sender?: {
    contactId: number;
  };
};

/**
 * Request model for updating emails via the service
 */
export type UpdateEmailRequest = {
  emailId: string;
  senderId?: number;
  subject?: string;
  body?: string;
  sentOn?: Date | string;
  threadId?: number | null;
  parentEmailId?: string | null;
  recipients?: Array<{
    recipientId: number;
    recipientName?: string;
    recipientEmail?: string;
  }>;
  sender?: {
    contactId: number;
  };
};

/**
 * EmailService provides business logic layer for email operations.
 * It bridges between the API layer and the data access layer, handling
 * complex operations like fetching related data (contacts, recipients)
 * and converting between different data models.
 * 
 * This service abstracts the complexity of working with the drizzle repository
 * and provides a clean interface for the API routes.
 * 
 * @example
 * ```typescript
 * const service = new EmailService();
 * 
 * // Get emails with full contact information
 * const emails = await service.getEmailsSummary({ page: 1, num: 10 });
 * 
 * // Create new email with recipients
 * const newEmail = await service.createEmail({
 *   senderId: 123,
 *   subject: "Test",
 *   body: "Hello",
 *   recipients: [{ recipientId: 456 }]
 * });
 * ```
 */
export class EmailService {
  private repository: EmailDrizzleRepository;

  constructor() {
    this.repository = new EmailDrizzleRepository();
  }

  /**
   * Retrieves a single email by ID with full details
   * 
   * @param emailId - The email ID to retrieve
   * @returns Promise resolving to email with full details or null
   */
  async getEmailById(emailId: string): Promise<EmailMessage | null> {
    try {
      const emailDomain = await this.repository.get(emailId);
      if (!emailDomain) {
        return null;
      }

      // Fetch sender information
      const senderResult = await query(
        (sql) => sql`SELECT contact_id, name, email FROM contacts WHERE contact_id = ${emailDomain.senderId}`,
      );
      
      const sender: ContactSummary = senderResult.length > 0 ? {
        contactId: senderResult[0].contact_id as number,
        name: senderResult[0].name as string,
        email: senderResult[0].email as string,
      } : {
        contactId: emailDomain.senderId,
        name: 'Unknown',
        email: 'unknown@example.com',
      };

      // Fetch recipients information
      const recipientsResult = await query(
        (sql) => sql`
          SELECT 
            c.contact_id as recipient_id,
            c.name as recipient_name,
            c.email as recipient_email
          FROM email_recipients er
          LEFT JOIN contacts c ON er.recipient_id = c.contact_id
          WHERE er.email_id = ${emailId}
            AND c.contact_id IS NOT NULL
        `,
      );

      const recipients: ContactSummary[] = recipientsResult.map((rec) => ({
        contactId: rec.recipient_id as number,
        name: rec.recipient_name as string,
        email: rec.recipient_email as string,
      }));

      return {
        emailId: emailDomain.emailId,
        sender,
        subject: emailDomain.subject,
        body: emailDomain.emailContents,
        sentOn: emailDomain.sentTimestamp,
        threadId: emailDomain.threadId || null,
        parentEmailId: emailDomain.parentId || null,
        importedFromId: emailDomain.importedFromId || null,
        globalMessageId: emailDomain.globalMessageId || null,
        recipients,
      };
    } catch (error) {
      log((l) => l.error({ source: 'EmailService::getEmailById', error }));
      throw error;
    }
  }

  /**
   * Creates a new email with recipients
   * 
   * @param request - Email creation request
   * @returns Promise resolving to created email with full details
   */
  async createEmail(request: CreateEmailRequest): Promise<EmailMessage> {
    try {
      // Support taking senderId from either the direct field or sender object
      const senderId = request.senderId ?? request.sender?.contactId;
      
      if (!senderId) {
        throw new Error('Sender ID is required');
      }

      // Create the email using the repository
      const emailDomain: Omit<EmailDomain, 'emailId'> = {
        senderId,
        subject: request.subject,
        emailContents: request.body,
        sentTimestamp: request.sentOn || new Date(),
        threadId: request.threadId || null,
        parentId: request.parentEmailId || null,
      };

      const createdEmail = await this.repository.create(emailDomain);

      // Insert recipients
      if (request.recipients && request.recipients.length > 0) {
        await this.insertRecipients(createdEmail.emailId, request.recipients);
      }

      // Create document unit for the email content
      const importDate = createdEmail.sentTimestamp ? new Date(createdEmail.sentTimestamp) : new Date();
      await query(
        (sql) => sql`
          INSERT INTO document_units (email_id, content, created_on, document_type)
          VALUES (${createdEmail.emailId}, ${createdEmail.emailContents}, ${importDate}, 'email')
        `,
      );

      // Return the full email details
      const fullEmail = await this.getEmailById(createdEmail.emailId);
      if (!fullEmail) {
        throw new Error('Failed to retrieve created email');
      }

      log((l) =>
        l.verbose({
          message: '[[AUDIT]] - Email created via service:',
          resultset: fullEmail,
        }),
      );

      return fullEmail;
    } catch (error) {
      log((l) => l.error({ source: 'EmailService::createEmail', error }));
      throw error;
    }
  }

  /**
   * Updates an existing email
   * 
   * @param request - Email update request
   * @returns Promise resolving to updated email with full details
   */
  async updateEmail(request: UpdateEmailRequest): Promise<EmailMessage> {
    try {
      // Support taking senderId from either the direct field or sender object
      const senderId = request.senderId ?? request.sender?.contactId;

      // Build update object
      const updateData: Partial<EmailDomain> &
        Required<Pick<EmailDomain, 'emailId'>> = {
        emailId: request.emailId,
      };

      if (senderId !== undefined) updateData.senderId = senderId;
      if (request.subject !== undefined) updateData.subject = request.subject;
      if (request.body !== undefined) updateData.emailContents = request.body;
      if (request.sentOn !== undefined) updateData.sentTimestamp = request.sentOn;
      if (request.threadId !== undefined) updateData.threadId = request.threadId;
      if (request.parentEmailId !== undefined) updateData.parentId = request.parentEmailId;

      const updatedEmail = await this.repository.update(updateData);

      // Update recipients if provided
      if (request.recipients && request.recipients.length > 0) {
        await this.insertRecipients(request.emailId, request.recipients, true);
      }

      // Return the full email details
      const fullEmail = await this.getEmailById(updatedEmail.emailId);
      if (!fullEmail) {
        throw new Error('Failed to retrieve updated email');
      }

      log((l) =>
        l.verbose({
          message: '[[AUDIT]] - Email updated via service:',
          resultset: fullEmail,
        }),
      );

      return fullEmail;
    } catch (error) {
      log((l) => l.error({ source: 'EmailService::updateEmail', error }));
      throw error;
    }
  }

  /**
   * Deletes an email by ID
   * 
   * @param emailId - The email ID to delete
   * @returns Promise resolving to true if deleted, false if not found
   */
  async deleteEmail(emailId: string): Promise<boolean> {
    try {
      const result = await this.repository.delete(emailId);
      
      log((l) =>
        l.verbose({
          message: '[[AUDIT]] - Email deleted via service:',
          emailId,
          success: result,
        }),
      );

      return result;
    } catch (error) {
      log((l) => l.error({ source: 'EmailService::deleteEmail', error }));
      throw error;
    }
  }

  /**
   * Finds an email by its global message ID
   * 
   * @param globalMessageId - The global message ID to search for
   * @returns Promise resolving to email ID or null if not found
   */
  async findEmailIdByGlobalMessageId(globalMessageId: string): Promise<string | null> {
    try {
      const email = await this.repository.findByGlobalMessageId(globalMessageId);
      return email?.emailId || null;
    } catch (error) {
      log((l) => l.error({ source: 'EmailService::findEmailIdByGlobalMessageId', error }));
      throw error;
    }
  }

  /**
   * Inserts or updates recipients for an email
   * 
   * @param emailId - The email ID
   * @param recipients - Array of recipient information
   * @param replaceExisting - Whether to delete existing recipients first
   */
  private async insertRecipients(
    emailId: string,
    recipients: Array<{ recipientId: number; recipientName?: string; recipientEmail?: string }>,
    replaceExisting = false,
  ): Promise<void> {
    try {
      if (replaceExisting) {
        // Delete existing recipients
        await query(
          (sql) => sql`DELETE FROM email_recipients WHERE email_id = ${emailId}`,
        );
      }

      // Insert new recipients
      for (const recipient of recipients) {
        await query(
          (sql) => sql`
            INSERT INTO email_recipients (email_id, recipient_id)
            VALUES (${emailId}, ${recipient.recipientId})
            ON CONFLICT (email_id, recipient_id) DO NOTHING
          `,
        );
      }
    } catch (error) {
      log((l) => l.error({ source: 'EmailService::insertRecipients', error }));
      throw error;
    }
  }
}<|MERGE_RESOLUTION|>--- conflicted
+++ resolved
@@ -1,10 +1,7 @@
 import { EmailDrizzleRepository, EmailDomain } from './email-drizzle-repository';
 import { EmailMessage } from '@/data-models/api/email-message';
 import { ContactSummary } from '@/data-models/api/contact';
-<<<<<<< HEAD
 import { PaginatedResultset, PaginationStats } from '@/data-models/_types';
-=======
->>>>>>> f1217d18
 import { query } from '@/lib/neondb';
 import { log } from '@/lib/logger';
 
