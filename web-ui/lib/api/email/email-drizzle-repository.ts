import { BaseDrizzleRepository } from '../_baseDrizzleRepository';
import { emails } from '@/drizzle/schema';
<<<<<<< HEAD
import { ValidationError } from '@/lib/react-util/errors/validation-error';
=======
import { drizDbWithInit } from '@/lib/drizzle-db';
import { ValidationError } from '@/lib/react-util';
>>>>>>> f1217d18
import { eq } from 'drizzle-orm';


/**
 * Base repository interface supports object repository implementation
 */
type BaseEmailDrizzleRepository = BaseDrizzleRepository<EmailDomain, 'emailId'>;

/**
 * Domain model for Email entity used by the repository
 * This flattens the complex EmailMessage structure for database operations
 */
export type EmailDomain = {
  /** Unique identifier of the email */
  emailId: string;
  /** ID of the sender contact */
  senderId: number;
  /** Email subject */
  subject: string;
  /** Email body content */
  emailContents: string;
  /** When the email was sent */
  sentTimestamp: Date | string;
  /** Thread ID if part of a conversation */
  threadId?: number | null;
  /** Parent email ID if this is a reply */
  parentId?: string | null;
  /** Import source identifier */
  importedFromId?: string | null;
  /** Global message identifier */
  globalMessageId?: string | null;
};


/**
 * Maps a database record to an EmailDomain object
 * 
 * @param record - Database record from Drizzle query
 * @returns Mapped EmailDomain object
 */
const mapRecordToEmailDomain = (record: Record<string, unknown>): EmailDomain => ({
  emailId: record.emailId as string,
  senderId: record.senderId as number,
  subject: record.subject as string,
  emailContents: record.emailContents as string,
  sentTimestamp: record.sentTimestamp as string,
  threadId: record.threadId as number | null,
  parentId: record.parentId as string | null,
  importedFromId: record.importedFromId as string | null,
  globalMessageId: record.globalMessageId as string | null,
});

/**
 * Maps a database record to an EmailDomainSummary object (for list operations)
 * 
 * @param record - Database record from Drizzle query  
 * @returns Mapped EmailDomainSummary object
 */
const mapRecordToEmailDomainSummary = (record: Record<string, unknown>): Partial<EmailDomain> => ({
  emailId: record.emailId as string,
  senderId: record.senderId as number,
  subject: record.subject as string,
  sentTimestamp: record.sentTimestamp as string,
  threadId: record.threadId as number | null,
  parentId: record.parentId as string | null,
  importedFromId: record.importedFromId as string | null,
  globalMessageId: record.globalMessageId as string | null,
  // Note: emailContents is excluded from summary
});

/**
 * EmailDrizzleRepository provides Drizzle ORM-based data access
 * for email records. This repository handles the core email entity
 * operations using the drizzle data access layer.
 * 
 * The repository operates on a flattened domain model that can be
 * easily converted to the API response format by higher-level services.
 * 
 * @example
 * ```typescript
 * const repository = new EmailDrizzleRepository();
 * 
 * // Create a new email
 * const newEmail = await repository.create({
 *   senderId: 123,
 *   subject: "Test Email",
 *   emailContents: "Hello World",
 *   sentTimestamp: new Date()
 * });
 * 
 * // Get paginated list
 * const emails = await repository.list({ page: 1, num: 10 });
 * 
 * // Get single email
 * const email = await repository.get('email-uuid');
 * ```
 */  
  export class EmailDrizzleRepository extends BaseDrizzleRepository<
    EmailDomain,
    'emailId'
  > implements BaseEmailDrizzleRepository {
  constructor() {
    super({
      table: emails,
      recordMapper: mapRecordToEmailDomain,
      summaryMapper: mapRecordToEmailDomainSummary,
      tableName: 'emails',
      idField: 'emailId',
    });
  }

  /**
   * Validates email data for repository operations
   * 
   * @param method - The repository method being called
   * @param obj - The data object to validate
   * @throws {ValidationError} When validation fails
   */
  protected validate<TMethod extends keyof BaseEmailDrizzleRepository>(
    method: TMethod,
    obj: Record<string, unknown>,
  ): void {
    super.validate(method, obj);
    
    const email = obj as Partial<EmailDomain>;
    
    switch (method) {
      case 'create':
        if (!email.senderId || !email.subject || !email.emailContents) {
          throw new ValidationError({
            field: 'senderId||subject||emailContents',
            source: 'EmailDrizzleRepository::create',
          });
        }
        break;
      case 'update':
        if (!email.emailId) {
          throw new ValidationError({
            field: 'emailId',
            source: 'EmailDrizzleRepository::update',
          });
        }
        // At least one field besides emailId must be provided for update
        const updateFields = ['senderId', 'subject', 'emailContents', 'sentTimestamp', 
                             'threadId', 'parentId', 'importedFromId', 'globalMessageId'];
        if (!updateFields.some(field => email[field as keyof EmailDomain] !== undefined)) {
          throw new ValidationError({
            field: 'At least one field is required for update',
            source: 'EmailDrizzleRepository::update',
          });
        }
        break;
      default:
        break;
    }
  }

  /**
   * Prepares data for database insert operations
   * Maps domain object fields to database column names
   * 
   * @param model - Email domain object without ID
   * @returns Database insert data
   */
  protected prepareInsertData(model: Omit<EmailDomain, 'emailId'>): Record<string, unknown> {
    return {
      sender_id: model.senderId,
      subject: model.subject,
      email_contents: model.emailContents,
      sent_timestamp: model.sentTimestamp || new Date(),
      thread_id: model.threadId || null,
      parent_id: model.parentId || null,
      imported_from_id: model.importedFromId || null,
      global_message_id: model.globalMessageId || null,
    };
  }

  /**
   * Prepares data for database update operations  
   * Maps domain object fields to database column names
   * 
   * @param model - Partial email domain object with ID
   * @returns Database update data
   */
  protected prepareUpdateData(model: Partial<EmailDomain>): Record<string, unknown> {
    const updateData: Record<string, unknown> = {};
    
    if (model.senderId !== undefined) updateData.sender_id = model.senderId;
    if (model.subject !== undefined) updateData.subject = model.subject;
    if (model.emailContents !== undefined) updateData.email_contents = model.emailContents;
    if (model.sentTimestamp !== undefined) updateData.sent_timestamp = model.sentTimestamp;
    if (model.threadId !== undefined) updateData.thread_id = model.threadId;
    if (model.parentId !== undefined) updateData.parent_id = model.parentId;
    if (model.importedFromId !== undefined) updateData.imported_from_id = model.importedFromId;
    if (model.globalMessageId !== undefined) updateData.global_message_id = model.globalMessageId;
    
    return updateData;
  }

  /**
   * Finds an email by its global message ID
   * 
   * @param globalMessageId - The global message identifier to search for
   * @returns Promise resolving to email domain object or null if not found
   */
  async findByGlobalMessageId(globalMessageId: string): Promise<EmailDomain | null> {
    try {
      const record = await drizDbWithInit(db => db
        .select()
        .from(this.config.table)
        .where(eq(emails.globalMessageId, globalMessageId))
        .limit(1)
        .execute()
        .then(x => x.at(0)));
      return record
        ? this.config.recordMapper(record)
        : null;

    } catch (error) {
      this.logDatabaseError('findByGlobalMessageId', error);
      throw error;
    }
  }
}<|MERGE_RESOLUTION|>--- conflicted
+++ resolved
@@ -1,11 +1,7 @@
 import { BaseDrizzleRepository } from '../_baseDrizzleRepository';
 import { emails } from '@/drizzle/schema';
-<<<<<<< HEAD
+import { drizDbWithInit } from '@/lib/drizzle-db';
 import { ValidationError } from '@/lib/react-util/errors/validation-error';
-=======
-import { drizDbWithInit } from '@/lib/drizzle-db';
-import { ValidationError } from '@/lib/react-util';
->>>>>>> f1217d18
 import { eq } from 'drizzle-orm';
 
 
