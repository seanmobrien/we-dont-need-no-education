'use client';
import {
  JSX,
  useMemo,
  useCallback,
  MouseEvent as ReactMouseEvent,
} from 'react';
import { ServerBoundDataGrid } from '@/components/mui/data-grid/server-bound-data-grid';
import siteMap from '@/lib/site-util/url-builder';
import { Box } from '@mui/material';
import { EmailGridProps } from '@/components/mui/data-grid/types';
import {
  GridCallbackDetails,
  GridColDef,
  GridRowParams,
  MuiEvent,
  DataGridProProps,
} from '@mui/x-data-grid-pro';
import { ContactSummary } from '@/data-models/api/contact';
import { EmailMessageSummary } from '@/data-models/api/email-message';
import AttachEmailIcon from '@mui/icons-material/AttachEmail';
import KeyIcon from '@mui/icons-material/Key';
import TextSnippetIcon from '@mui/icons-material/TextSnippet';
import CallToActionIcon from '@mui/icons-material/CallToAction';
import { useRouter } from 'next/navigation';
import NextLink from 'next/link';
import Link from '@mui/material/Link';
import type { SxProps, Theme } from '@mui/material/styles';
import EmailDetailPanel from './email-detail-panel';
import { usePrefetchEmail } from '@/lib/hooks/use-email';

const stableSx = {
  containerBase: {
    display: 'flex',
    flexDirection: 'column',
    width: 1,
  } satisfies SxProps<Theme>,
  subjectLink: {
    color: 'primary.main',
    textDecoration: 'none',
    '&:hover': { textDecoration: 'underline' },
    '&:focusVisible': {
      outline: '2px solid',
      outlineColor: 'primary.main',
      outlineOffset: 2,
    },
  } satisfies SxProps<Theme>,
} as const;

/**
 * Defines the column configuration for the email message list grid.
 *
 * Each column is represented as a `GridColDef` object specifying:
 * - `field`: The property name in the data source.
 * - `headerName`: The display name for the column header.
 * - `editable`: Whether the column is editable by the user.
 *
 * Columns included:
 * - `sender`: Displays the sender of the email.
 * - `subject`: Displays the subject of the email.
 * - `sentDate`: Displays the date the email was sent.
 */
const createColumns = (prefetchEmail: (emailId: string) => void): GridColDef<EmailMessageSummary>[] => [
  {
    field: 'count_attachments',
    headerName: 'Attachments',
    description: '# attachments',
    renderHeader: () => <AttachEmailIcon fontSize="small" />,
    valueFormatter: (v: number) => (v ? v : ''),
    width: 30,
    minWidth: 48,
    headerAlign: 'center',
    align: 'center',
    type: 'number',
  },
  {
    field: 'threadId',
    headerName: 'Thread',
    editable: false,
    width: 20,
    minWidth: 56,
    headerAlign: 'center',
    align: 'center',
  },
  {
    field: 'sender',
    headerName: 'From',
    editable: false,
    flex: 0.2,
    valueGetter: (sender: ContactSummary) => {
      return sender ? sender.name : 'Unknown';
    },
  },
  {
    field: 'subject',
    headerName: 'Subject',
    editable: false,
    flex: 1,
    renderCell: (params) => {
      return params.value ? (
        <Link
          component={NextLink}
          href={siteMap.messages.email(params.row.emailId).toString()}
          title="Open email message"
<<<<<<< HEAD
          style={{
            color: '#2563eb',
            textDecoration: 'none',
          }}
          onMouseEnter={(e) => {
            (e.target as HTMLElement).style.textDecoration = 'underline';
            // Prefetch email data on hover for better UX
            prefetchEmail(params.row.emailId);
          }}
          onMouseLeave={(e) => (e.target as HTMLElement).style.textDecoration = 'none'}
=======
          aria-label={
            params.value ? `Open email: ${params.value}` : 'Open email'
          }
          sx={stableSx.subjectLink}
>>>>>>> fed76ad7
        >
          {params.value}
        </Link>
      ) : (
        <></>
      );
    },
  },
  {
    field: 'count_kpi',
    description: '# KPI',
    renderHeader: () => <KeyIcon fontSize="small" />,
    valueFormatter: (v: number) => (v ? v : '-'),
    width: 10,
    minWidth: 56,
    headerAlign: 'center',
    align: 'center',
    type: 'number',
  },
  {
    field: 'count_notes',
    description: '# Notes',
    renderHeader: () => <TextSnippetIcon fontSize="small" />,
    valueFormatter: (v: number) => (v ? v : '-'),
    width: 10,
    minWidth: 56,
    headerAlign: 'center',
    align: 'center',
    type: 'number',
  },
  {
    field: 'count_cta',
    description: '# CTA',
    renderHeader: () => <CallToActionIcon fontSize="small" />,
    valueGetter: (v: number, row: EmailMessageSummary) => {
      return (v ?? 0) + (row.count_responsive_actions ?? 0);
    },
    valueFormatter: (v: number) => (v ? v : '-'),
    width: 10,
    minWidth: 56,
    headerAlign: 'center',
    align: 'center',
    type: 'number',
  },
  {
    field: 'sentOn',
    headerName: 'Sent',
    editable: false,
    width: 160,
    type: 'date',
    valueGetter: (v: string | Date) => {
      return v ? new Date(v) : v;
    },
    valueFormatter: (v: Date) => {
      if (isNaN(v.getTime())) return '';
      const mm = String(v.getMonth() + 1).padStart(2, '0');
      const dd = String(v.getDate()).padStart(2, '0');
      const yyyy = v.getFullYear();
      return `${mm}/${dd}/${yyyy}`;
    },
  },
];

/**
 * Displays a list of email messages in a data grid with columns for sender, subject, and sent date.
 *
 * @param {EmailGridProps} props - Props for configuring the email data grid.
 * @param {number | string | undefined} [maxHeight] - Optional maximum height for the grid container.
 * @returns {JSX.Element} The rendered email list component.
 *
 * @remarks
 * - Uses a server-bound data grid to fetch and display email data.
 * - Columns are fixed and non-editable.
 * - The grid fetches data from the email API endpoint defined in the site map.
 */
export const EmailList = ({
  maxHeight = undefined,
  onRowDoubleClick: onRowDoubleClickProps,
  ...props
}: EmailGridProps): JSX.Element => {
  const containerSx = useMemo(
    () => ({
      maxHeight,
    }),
    [maxHeight],
  );
  const { push } = useRouter();
  const prefetchEmail = usePrefetchEmail();

  const onRowDoubleClick = useCallback(
    (
      params: GridRowParams<EmailMessageSummary>,
      event: MuiEvent<ReactMouseEvent<HTMLElement, MouseEvent>>,
      details: GridCallbackDetails,
    ) => {
      if (onRowDoubleClickProps) {
        onRowDoubleClickProps(params, event, details);
      }
      if (!event.isPropagationStopped()) {
        const emailId = params.row.emailId;
        if (emailId) {
          push(siteMap.messages.email(emailId).toString());
        }
      }
    },
    [onRowDoubleClickProps, push],
  );

  // Add detail panel support
  const getDetailPanelContent = useCallback<
    NonNullable<DataGridProProps['getDetailPanelContent']>
  >(({ row }) => <EmailDetailPanel row={row} />, []);

  const getDetailPanelHeight = useCallback(() => 'auto', []);

  // Create columns with prefetching capability
  const columns = useMemo(() => createColumns(prefetchEmail), [prefetchEmail]);

  return (
    <>
      <Box sx={[stableSx.containerBase, containerSx]}>
        <ServerBoundDataGrid<EmailMessageSummary>
          {...props}
          columns={columns}
          url={siteMap.api.email.url}
          idColumn="emailId"
          onRowDoubleClick={onRowDoubleClick}
          getDetailPanelContent={getDetailPanelContent}
          getDetailPanelHeight={getDetailPanelHeight}
        />
      </Box>
    </>
  );
};

export default EmailList;<|MERGE_RESOLUTION|>--- conflicted
+++ resolved
@@ -102,23 +102,10 @@
           component={NextLink}
           href={siteMap.messages.email(params.row.emailId).toString()}
           title="Open email message"
-<<<<<<< HEAD
-          style={{
-            color: '#2563eb',
-            textDecoration: 'none',
-          }}
-          onMouseEnter={(e) => {
-            (e.target as HTMLElement).style.textDecoration = 'underline';
-            // Prefetch email data on hover for better UX
-            prefetchEmail(params.row.emailId);
-          }}
-          onMouseLeave={(e) => (e.target as HTMLElement).style.textDecoration = 'none'}
-=======
           aria-label={
             params.value ? `Open email: ${params.value}` : 'Open email'
           }
           sx={stableSx.subjectLink}
->>>>>>> fed76ad7
         >
           {params.value}
         </Link>
