--- conflicted
+++ resolved
@@ -31,16 +31,11 @@
 import type { DockPosition, ModelSelection } from './types';
 import { useChatPanelContext } from './chat-panel-context';
 import { DockedPanel } from './docked-panel';
-<<<<<<< HEAD
-import { onClientToolRequest } from '/lib/ai/client';
-import { LoggedError } from '/lib/react-util/errors/logged-error';
+import { onClientToolRequest } from '@/lib/ai/client';
+import { LoggedError } from '@/lib/react-util/errors/logged-error';
 import { MemoryStatusIndicator } from '/components/memory-status';
 import { DatabaseStatusIndicator } from '/components/database-status';
 import { ChatStatusIndicator } from '/components/chat-status';
-=======
-import { onClientToolRequest } from '@/lib/ai/client';
-import { LoggedError } from '@/lib/react-util/errors/logged-error';
->>>>>>> 411d4c7e
 
 // Define stable functions and values outside component to avoid re-renders
 const getThreadStorageKey = (threadId: string): string =>
