--- conflicted
+++ resolved
@@ -1,6 +1,5 @@
 export const dynamic = 'force-dynamic';
 import { createDataStreamResponse, wrapLanguageModel, streamText } from 'ai';
-<<<<<<< HEAD
 import { aiModelFactory } from '@/lib/ai/aiModelFactory';
 import type { ChatRequestMessage } from '@/lib/ai/types';
 import type { ChatHistoryContext } from '@/lib/ai/middleware/chat-history/types';
@@ -8,16 +7,6 @@
 import { getRetryErrorInfo } from '@/lib/ai/chat/error-helpers';
 import { optimizeMessagesWithToolSummarization } from '@/lib/ai/chat/message-optimizer-tools';
 import { toolProviderSetFactory } from '@/lib/ai/mcp/toolProviderFactory';
-=======
-import {
-  aiModelFactory,
-  ChatRequestMessage,
-  isAiLanguageModelType,
-  getRetryErrorInfo,
-  optimizeMessagesWithToolSummarization,
-  toolProviderSetFactory
-} from '@/lib/ai';
->>>>>>> f1217d18
 import {
   createChatHistoryMiddleware,
 } from '@/lib/ai/middleware/chat-history';
