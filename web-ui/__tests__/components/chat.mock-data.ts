/**
 * Mock data for chat-related tests
 */

export const mockChatSummary = {
  id: 'chat123',
  title: 'Test Chat Title',
  userId: 1,
  createdAt: '2025-01-01T10:00:00Z',
};

export const mockChatSummaries = [
  mockChatSummary,
  {
    id: 'chat456',
    title: 'Another Chat',
    userId: 1,
    createdAt: '2025-01-02T11:00:00Z',
  },
  {
    id: 'chat789',
    title: null, // Test null title
    userId: 1,
    createdAt: '2025-01-03T12:00:00Z',
  },
];

export const mockChatMessage = {
  turnId: 1,
  messageId: 1,
  role: 'user',
  content: 'Test user message',
  messageOrder: 1,
  toolName: null,
  functionCall: null,
  statusId: 1,
  providerId: 'test-provider',
  metadata: { test: 'value' },
  toolInstanceId: null,
  optimizedContent: null,
};

export const mockAssistantMessage = {
  turnId: 1,
  messageId: 2,
  role: 'assistant',
  content: 'Test assistant response',
  messageOrder: 2,
  toolName: null,
  functionCall: null,
  statusId: 1,
  providerId: 'test-provider',
  metadata: null,
  toolInstanceId: null,
  optimizedContent: null,
};

export const mockToolMessage = {
  turnId: 1,
  messageId: 3,
  role: 'tool',
  content: 'Tool execution result',
  messageOrder: 3,
  toolName: 'test-tool',
  functionCall: { function: 'test', args: { param: 'value' } },
<<<<<<< HEAD
  toolResult: { status: 'success', data: { result: 'test result' }, count: 42 },
=======
  toolResult: { result: 'success', data: 'test result' },
>>>>>>> e4092df5
  statusId: 1,
  providerId: 'test-provider',
  metadata: null,
  toolInstanceId: 'tool-123',
  optimizedContent: 'Optimized tool content',
};

export const mockToolMessageWithoutResult = {
  turnId: 1,
  messageId: 4,
  role: 'assistant',
  content: 'Calling tool...',
  messageOrder: 4,
  toolName: 'test-tool',
  functionCall: { function: 'test', args: { param: 'value' } },
  toolResult: null,
  statusId: 1,
  providerId: 'test-provider',
  metadata: null,
  toolInstanceId: 'tool-123',
  optimizedContent: null,
};

export const mockChatTurn = {
  turnId: 1,
  createdAt: '2025-01-01T10:00:00Z',
  completedAt: '2025-01-01T10:00:05Z',
  modelName: 'gpt-4',
  messages: [mockChatMessage, mockAssistantMessage],
  statusId: 1,
  temperature: 0.7,
  topP: 0.9,
  latencyMs: 5000,
  warnings: ['Test warning'],
  errors: null,
  metadata: { model_version: '4.0' },
};

export const mockChatTurnWithTool = {
  turnId: 2,
  createdAt: '2025-01-01T10:01:00Z',
  completedAt: '2025-01-01T10:01:10Z',
  modelName: 'gpt-4',
  messages: [mockToolMessage],
  statusId: 1,
  temperature: 0.8,
  topP: 0.95,
  latencyMs: 10000,
  warnings: null,
  errors: ['Test error'],
  metadata: null,
};

export const mockChatDetails = {
  id: 'chat123',
  title: 'Test Chat Title',
  createdAt: '2025-01-01T10:00:00Z',
  turns: [mockChatTurn, mockChatTurnWithTool],
};

export const mockEmptyChat = {
  id: 'empty-chat',
  title: 'Empty Chat',
  createdAt: '2025-01-01T10:00:00Z',
  turns: [],
};

export const mockChatHistoryResponse = {
  rows: mockChatSummaries,
  rowCount: 3,
  totalRowCount: 3,
};<|MERGE_RESOLUTION|>--- conflicted
+++ resolved
@@ -63,11 +63,7 @@
   messageOrder: 3,
   toolName: 'test-tool',
   functionCall: { function: 'test', args: { param: 'value' } },
-<<<<<<< HEAD
   toolResult: { status: 'success', data: { result: 'test result' }, count: 42 },
-=======
-  toolResult: { result: 'success', data: 'test result' },
->>>>>>> e4092df5
   statusId: 1,
   providerId: 'test-provider',
   metadata: null,
