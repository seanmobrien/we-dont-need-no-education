/* eslint-disable @typescript-eslint/no-explicit-any */
const {
  shouldWriteToConsole,
  muiLicenseKey,
  nodeEnv,
  isReactActEnvironment
 } = {
  shouldWriteToConsole:jest.requireActual('@/lib/react-util')
    .isTruthy(process.env.TESTS_WRITE_TO_CONSOLE),
  muiLicenseKey: process.env.NEXT_PUBLIC_MUI_LICENSE || 'test-mui-license-key',
  nodeEnv: process.env.NODE_ENV || 'test',
  isReactActEnvironment: true
};

jest.mock('@/components/general/telemetry/track-with-app-insight', () => ({
  TrackWithAppInsight: jest.fn((props: any) => {
    const { children, ...rest } = props;
    return React.createElement('div', rest, children);
  })
}));
jest.mock('@/instrument/browser', () => ({
  getReactPlugin: jest.fn(() => ({
    trackEvent: jest.fn(),
    trackPageView: jest.fn(),
  })),
  getClickPlugin: jest.fn(() => ({
    trackEvent: jest.fn(),
    trackPageView: jest.fn(),
  })),
  getAppInsights: jest.fn(() => ({
    trackEvent: jest.fn(),
    trackPageView: jest.fn(),
  })),
  instrument: jest.fn()
}));
<<<<<<< HEAD

jest.mock('@microsoft/applicationinsights-react-js', () => ({
  withAITracking: (plugin: any, Component: any) => Component,
}));

=======
>>>>>>> da845921
jest.mock('react-error-boundary', () => {
 // eslint-disable-next-line @typescript-eslint/no-empty-object-type
 class ErrorBoundary extends Component<{}, { hasError: boolean; error: Error | null }> {
   #fallbackRender?: (props: { error: unknown; resetErrorBoundary: () => void }) => React.ReactNode;
   #children: React.ReactNode;
   #onReset?: () => void;
   #onError?: (error: Error, errorInfo: { componentStack: string }) => void;
   
   constructor(props: {
     children?: React.ReactNode;
     fallbackRender?: (props: { error: unknown; resetErrorBoundary: () => void }) => React.ReactNode;
     onReset?: () => void;
     onError?: (error: Error, errorInfo: { componentStack: string }) => void;
   }) {
     super(props);
     const { fallbackRender, onReset, onError } = props;
     this.#fallbackRender = fallbackRender;
     this.#onReset = onReset;
     this.#onError = onError;
     this.#children = props.children;
     this.state = { hasError: false, error: null as Error | null };
   }

   static getDerivedStateFromError(error: any) {
     return { hasError: true, error };
   }

   componentDidCatch(error: any, errorInfo: any) {
     if (this.#onError) {
       this.#onError(error, errorInfo || { componentStack: 'test-component-stack' });
     }
   }

   render() {
     try {
       if ('hasError' in this.state && this.state.hasError) {
         const error =
           'error' in this.state && !!this.state.error
             ? this.state.error
             : new Error('An error occurred');
         
         if (this.#fallbackRender) {
           const FallbackWrapper = () => this.#fallbackRender!({ 
             error, 
             resetErrorBoundary: () => {
               this.setState({ hasError: false, error: null });
               this.#onReset?.();
             }
           });
           return React.createElement(FallbackWrapper);
         }
         
         return React.createElement('div', { role: 'alert' }, String(error));
       }
       return this.#children;
     } catch (error) {
       // Catch errors during render and trigger error boundary behavior
       if (!this.state.hasError) {
         this.setState({ hasError: true, error: error as Error });
         if (this.#onError) {
           this.#onError(error as Error, { componentStack: 'test-component-stack' });
         }
       }
       return React.createElement('div', { role: 'alert' }, String(error));
     }
   }
 }
  return {
  ErrorBoundary,
  FallbackComponent: ({ error }: { error?: Error }) => {
    return React.createElement('div', { role: 'alert' }, error?.message);
  },
};
});
jest.mock('@/lib/nextjs-util/fetch', () => ({
  fetch: jest.fn((url: string) => {
    console.log('mocked fetch called with URL:', url);
    return Promise.resolve({
      ok: true,
      json: () => Promise.resolve({}),
    });
  }),
}));

/* eslint-disable @typescript-eslint/no-unused-vars */
import dotenv from 'dotenv';
import { mockDeep, mockClear as mockDeepClear } from 'jest-mock-extended';
import type { DbDatabaseType } from '@/lib/drizzle-db/schema';

const actualDrizzle = jest.requireActual('drizzle-orm/postgres-js');
const actualSchema = jest.requireActual('@/lib/drizzle-db/schema');
type DatabaseType = DbDatabaseType;


let mockDb = mockDeep<DatabaseType>();

export const makeMockDb = (): DatabaseType => {
  // Return the same mock instance to ensure test isolation but consistency within a test
  // The mock will be reset between test files by Jest's resetMocks option
  
  // Ensure the query structure is properly mocked with the expected methods
  if (mockDb.query && mockDb.query.documentUnits) {
    // Set default behaviors - tests can override these
    if (!(mockDb.query.documentUnits.findMany as jest.Mock).getMockImplementation()) {
      (mockDb.query.documentUnits.findMany as jest.Mock).mockResolvedValue([]);
    }
    if (!(mockDb.query.documentUnits.findFirst as jest.Mock).getMockImplementation()) {
      (mockDb.query.documentUnits.findFirst as jest.Mock).mockResolvedValue(null);
    }
    if (!(mockDb.$count as jest.Mock).getMockImplementation()) {
      (mockDb.$count as jest.Mock).mockResolvedValue(1);
    }
    if (
      !(mockDb.select as jest.Mock).getMockImplementation()
    ) {
      (mockDb.select as jest.Mock).mockResolvedValue(mockDb);
    }
  }
  
  return mockDb;
};

const makeRecursiveMock = jest
  .fn()
  .mockImplementation(() => jest.fn(() => jest.fn(makeRecursiveMock)));
jest.mock('drizzle-orm/postgres-js', () => {
  return {
    ...actualDrizzle,
    drizzle: jest.fn(() => mockDb),
    sql: jest.fn(() => jest.fn().mockImplementation(() => makeRecursiveMock())),
  };
});
jest.mock('@/lib/neondb/connection', () => {
  const pgDb = jest.fn(() => makeRecursiveMock());
  return {
    pgDbWithInit: jest.fn(() => Promise.resolve(makeRecursiveMock())),
    pgDb,
    sql: jest.fn(() => pgDb()),
  };
});
jest.mock('@/lib/drizzle-db/connection', () => {
  return {
    drizDb: jest.fn((fn?: (driz: DatabaseType) => unknown) => {
      const mockDbInstance = makeMockDb();
      if (fn) {
        const result = fn(mockDbInstance);
        return Promise.resolve(result);
      }
      return mockDbInstance;
    }),
    drizDbWithInit: jest.fn(() => Promise.resolve(makeMockDb())),
    schema: actualSchema,
  };
});
jest.mock('@/lib/drizzle-db', () => {
  return {
    drizDb: jest.fn((fn?: (driz: DatabaseType) => unknown) => {
      const mockDbInstance = makeMockDb();
      if (fn) {
        const result = fn(mockDbInstance);
        return Promise.resolve(result);
      }
      return mockDbInstance;
    }),
    drizDbWithInit: jest.fn(() => Promise.resolve(makeMockDb())),
    schema: actualSchema,
    sql: jest.fn(() => makeRecursiveMock()),
  };
});
// Mocking modules before imports
jest.mock('google-auth-library');
jest.mock('googleapis');
jest.mock('postgres', () => {
  return {
    default: jest.fn().mockImplementation((strings, ...values) => {
      return jest.fn(() => Promise.resolve({ rows: [] }));
    }),
  };
});
jest.mock('next-auth', () => {
  return jest.fn();
});
jest.mock('@/auth', () => {
  return {
    auth: jest.fn(() => ({
      id: 'fdsdfs',
    })),
  };
});
jest.mock('@/lib/site-util/env', () => {
  return {
    env: jest.fn((key: string) => {
      return process.env[key] || '';
    }),
  };
});

// Mock Next.js router
jest.mock('next/navigation', () => ({
  useRouter: jest.fn(() => ({
    push: jest.fn(),
    replace: jest.fn(),
    prefetch: jest.fn(),
    back: jest.fn(),
    forward: jest.fn(),
    refresh: jest.fn(),
  })),
  usePathname: jest.fn(() => '/test'),
  useSearchParams: jest.fn(() => new URLSearchParams()),
}));

export const createRedisClient = jest.fn(() => ({
  connect: jest.fn().mockResolvedValue(undefined),
  quit: jest.fn().mockResolvedValue(undefined),
  get: jest.fn().mockResolvedValue(null),
  set: jest.fn().mockResolvedValue('OK'),
  setEx: jest.fn().mockResolvedValue('OK'),
  del: jest.fn().mockResolvedValue(1),
  flushDb: jest.fn().mockResolvedValue('OK'),
  on: jest.fn(),
}));
// Mock Redis client for cache tests
jest.mock('redis', () => ({
  createClient: createRedisClient,
}));

const makeMockImplementation = (name: string) => {
  return (...args: unknown[]) =>
    shouldWriteToConsole
      ? console.log(`logger::${name} called with `, args)
      : () => {};
};
const logger = () => ({
  warn: jest.fn(makeMockImplementation('warn')),
  error: jest.fn(makeMockImplementation('error')),
  info: jest.fn(makeMockImplementation('info')),
  debug: jest.fn(makeMockImplementation('debug')),
  silly: jest.fn(makeMockImplementation('silly')),
  verbose: jest.fn(makeMockImplementation('verbose')),
  log: jest.fn(makeMockImplementation('log')),
});

jest.mock('@/lib/logger', () => {
  return {
    logger: jest.fn(() => Promise.resolve({
      warn: jest.fn(makeMockImplementation('warn')),
      error: jest.fn(makeMockImplementation('error')),
      info: jest.fn(makeMockImplementation('info')),
      debug: jest.fn(makeMockImplementation('debug')),
      silly: jest.fn(makeMockImplementation('silly')),
      verbose: jest.fn(makeMockImplementation('verbose')),
      log: jest.fn(makeMockImplementation('log')),
    })),
    log: jest.fn((cb: (l: ReturnType<typeof logger>) => void) => {
      const mockLogger = {
        warn: jest.fn(makeMockImplementation('warn')),
        error: jest.fn(makeMockImplementation('error')),
        info: jest.fn(makeMockImplementation('info')),
        debug: jest.fn(makeMockImplementation('debug')),
        silly: jest.fn(makeMockImplementation('silly')),
        verbose: jest.fn(makeMockImplementation('verbose')),
        log: jest.fn(makeMockImplementation('log')),
      };
      return Promise.resolve(cb(mockLogger));
    }),
    errorLogFactory: jest.fn((x) => x),
    simpleScopedLogger: jest.fn(() => ({
      warn: jest.fn(makeMockImplementation('warn')),
      error: jest.fn(makeMockImplementation('error')),
      info: jest.fn(makeMockImplementation('info')),
      debug: jest.fn(makeMockImplementation('debug')),
      silly: jest.fn(makeMockImplementation('silly')),
      verbose: jest.fn(makeMockImplementation('verbose')),
      log: jest.fn(makeMockImplementation('log')),
    })),
  };
});

import NextAuth from 'next-auth';
import { auth } from '@/auth';
import { OAuth2Client } from 'google-auth-library';
import { google } from 'googleapis';
import { sendApiRequest } from '@/lib/send-api-request';
import postgres from 'postgres';
import { resetGlobalCache } from '@/data-models/api/contact-cache';
import { drizzle } from 'drizzle-orm/postgres-js';
import { drizDb } from '@/lib/drizzle-db';
import { fetch } from '@/lib/nextjs-util/fetch';

// jest.setup.ts
// If using React Testing Library
import '@testing-library/jest-dom';
import 'jest';

// Polyfill TextEncoder and TextDecoder for Node.js environment
import { TextEncoder, TextDecoder } from 'util';
import { mock } from 'jest-mock-extended';
import { sql } from 'drizzle-orm';
import { FormatAlignCenterSharp } from '@mui/icons-material';
import React, { Component } from 'react';
import { TrackWithAppInsight } from '@/components/general/telemetry';
import instrument, { getAppInsights } from '@/instrument/browser';

globalThis.TextEncoder = TextEncoder;
(globalThis as unknown as {IS_REACT_ACT_ENVIRONMENT: boolean}).IS_REACT_ACT_ENVIRONMENT=true;
// Automocks

(NextAuth as jest.Mock).mockImplementation(() => jest.fn);
(auth as jest.Mock).mockImplementation(() => {
  return jest.fn(() => Promise.resolve({ id: 'test-id' }));
});

const DefaultEnvVariables = {
  NODE_ENV: nodeEnv,
  NEXT_PUBLIC_MUI_LICENSE: muiLicenseKey,

  AZURE_STORAGE_CONNECTION_STRING: 'azure-storage-connection-string',
  NEXT_PUBLIC_AZURE_MONITOR_CONNECTION_STRING:
    'azure-applicationinsights-connection-string',
  NEXT_PUBLIC_HOSTNAME: `http://test-run.localhost`,
  NEXT_PUBLIC_LOG_LEVEL_CLIENT: `silly`,
  LOG_LEVEL_SERVER: `silly`,
  DATABASE_URL: `http://pooldatabase_server.localhost`,
  DATABASE_URL_UNPOOLED: `http://nopool_database_server.localhost`,
  AUTH_GOOGLE_ID: 'auth-google-id',
  AUTH_GOOGLE_SECRET: 'auth-google-secret',
  AUTH_GOOGLE_APIKEY: 'auth-google-apikey',
  REDIS_URL: 'redis://never-url.local:6379',
  REDIS_PASSWORD: 'redis-password',
  AZURE_OPENAI_ENDPOINT: 'https://fake-openai-endpoint.com',
  AZURE_OPENAI_KEY: 'blahblah',
  AZURE_AISEARCH_ENDPOINT: 'https://fake-aisearch-endpoint.com',
  AZURE_AISEARCH_KEY: 'fake-aisearch-key',
  AZURE_AISEARCH_DOCUMENTS_INDEX_NAME: 'documents-index',
  AZURE_AISEARCH_POLICY_INDEX_NAME: 'policy-index',
  AZURE_AISEARCH_VECTOR_SIZE_SMALL: '1536',
  AZURE_AISEARCH_VECTOR_SIZE_LARGE: '3172',
  AZURE_AISEARCH_DOCUMENT_SPLITTER_OVERLAP: '50',
  AZURE_AISEARCH_DOCUMENT_SPLITTER_MAX_TOKENS: '1000',
  AZURE_STORAGE_ACCOUNT_KEY: 'azure-storage-account-key',
  AZURE_STORAGE_ACCOUNT_NAME: 'azure-storage-account-name',
  LOCAL_DEV_AUTH_BYPASS_USER_ID: '',
};
let originalProcessEnv = (() => {
  try {
    const origConfig = dotenv.parse(
      // eslint-disable-next-line @typescript-eslint/no-require-imports
      require('fs').readFileSync('.env.local', { encoding: 'utf-8' }),
    );
    return {
      REDIS_URL: origConfig.REDIS_URL,
      REDIS_PASSWORD: origConfig.REDIS_PASSWORD,
    };
  } catch (error) {
    return {};
  }
})();
// Redis settings require  original env vars for integrtation tests
export const withRedisConnection = () => {
  process.env.REDIS_URL =
    originalProcessEnv.REDIS_URL || 'redis://test-redis.local:6379';
  if (process.env.REDIS_URL.includes('test-redis.local')) {
    console.warn(
      'Using test Redis URL. Ensure this is set up correctly for integration tests.',
    );
  }
  process.env.REDIS_PASSWORD =
    originalProcessEnv.REDIS_PASSWORD || 'test-redis-password';
  if (process.env.REDIS_PASSWORD.includes('test-redis-password')) {
    console.warn(
      'Using test Redis password. Ensure this is set up correctly for integration tests.',
    );
  }
};

const theFetch = jest.fn();

export const resetEnvVariables = () => {
  process.env = {
    ...process.env,
    ...DefaultEnvVariables,
    NEXT_PUBLIC_MUI_LICENSE: muiLicenseKey,
    NODE_ENV: nodeEnv,
  };
  (globalThis as any).IS_REACT_ACT_ENVIRONMENT=true;
  (global as any).IS_REACT_ACT_ENVIRONMENT=true;
};

beforeAll(() => {
  try {
    if (!originalProcessEnv || !originalProcessEnv.REDIS_URL) {
      const origConfig = dotenv.parse(
        // eslint-disable-next-line @typescript-eslint/no-require-imports
        require('fs').readFileSync('.env.local', { encoding: 'utf-8' }),
      );
      originalProcessEnv = {
        REDIS_URL: origConfig.REDIS_URL,
        REDIS_PASSWORD: origConfig.REDIS_PASSWORD,
      };
    }
  } catch (error) {
    return {};
  }
});

beforeEach(() => {
  jest.mock('@/components/general/telemetry/track-with-app-insight', () => ({
    TrackWithAppInsight: jest.fn((props: any) => {
      const { children, ...rest } = props;
      return React.createElement('div', rest, children);
    })
  }));
  jest.mock('@/instrument/browser', () => ({
    getReactPlugin: jest.fn(() => ({
      trackEvent: jest.fn(),
      trackPageView: jest.fn(),
    })),
    getClickPlugin: jest.fn(() => ({
      trackEvent: jest.fn(),
      trackPageView: jest.fn(),
    })),
    getAppInsights: jest.fn(() => ({
      trackEvent: jest.fn(),
      trackPageView: jest.fn(),
    })),
    instrument: jest.fn()
  }));
  jest.mock('react-error-boundary', () => {
  // eslint-disable-next-line @typescript-eslint/no-empty-object-type
  class ErrorBoundary extends Component<{}, { hasError: boolean; error: Error | null }> {
    #fallbackRender?: (props: { error: unknown; resetErrorBoundary: () => void }) => React.ReactNode;
    #children: React.ReactNode;
    #onReset?: () => void;
    #onError?: (error: Error, errorInfo: { componentStack: string }) => void;
    
    constructor(props: {
      children?: React.ReactNode;
      fallbackRender?: (props: { error: unknown; resetErrorBoundary: () => void }) => React.ReactNode;
      onReset?: () => void;
      onError?: (error: Error, errorInfo: { componentStack: string }) => void;
    }) {
      super(props);
      const { fallbackRender, onReset, onError } = props;
      this.#fallbackRender = fallbackRender;
      this.#onReset = onReset;
      this.#onError = onError;
      this.#children = props.children;
      this.state = { hasError: false, error: null as Error | null };
    }

    static getDerivedStateFromError(error: any) {
      return { hasError: true, error };
    }

    componentDidCatch(error: any, errorInfo: any) {
      if (this.#onError) {
        this.#onError(error, errorInfo || { componentStack: 'test-component-stack' });
      }
    }

    render() {
      try {
        if ('hasError' in this.state && this.state.hasError) {
          const error =
            'error' in this.state && !!this.state.error
              ? this.state.error
              : new Error('An error occurred');
          
          if (this.#fallbackRender) {
            const FallbackWrapper = () => this.#fallbackRender!({ 
              error, 
              resetErrorBoundary: () => {
                this.setState({ hasError: false, error: null });
                this.#onReset?.();
              }
            });
            return React.createElement(FallbackWrapper);
          }
          
          return React.createElement('div', { role: 'alert' }, String(error));
        }
        return this.#children;
      } catch (error) {
        // Catch errors during render and trigger error boundary behavior
        if (!this.state.hasError) {
          this.setState({ hasError: true, error: error as Error });
          if (this.#onError) {
            this.#onError(error as Error, { componentStack: 'test-component-stack' });
          }
        }
        return React.createElement('div', { role: 'alert' }, String(error));
      }
    }
  }
    return {
    ErrorBoundary,
    FallbackComponent: ({ error }: { error?: Error }) => {
      return React.createElement('div', { role: 'alert' }, error?.message);
    },
  };
  });
  jest.mock('drizzle-orm/postgres-js', () => {
    return {
      ...actualDrizzle,
      drizzle: jest.fn(() => mockDb),
      sql: jest.fn(() => jest.fn().mockImplementation(() => makeRecursiveMock())),
    };
  });
  jest.mock('@/lib/neondb/connection', () => {
    const pgDb = jest.fn(() => makeRecursiveMock());
    return {
      pgDbWithInit: jest.fn(() => Promise.resolve(makeRecursiveMock())),
      pgDb,
      sql: jest.fn(() => pgDb()),
    };
  });
  jest.mock('@/lib/drizzle-db/connection', () => {
    return {
      drizDb: jest.fn((fn?: (driz: DatabaseType) => unknown) => {
        const mockDbInstance = makeMockDb();
        if (fn) {
          const result = fn(mockDbInstance);
          return Promise.resolve(result);
        }
        return mockDbInstance;
      }),
      drizDbWithInit: jest.fn(() => Promise.resolve(makeMockDb())),
      schema: actualSchema,
    };
  });
  jest.mock('@/lib/drizzle-db', () => {
    return {
      drizDb: jest.fn((fn?: (driz: DatabaseType) => unknown) => {
        const mockDbInstance = makeMockDb();
        if (fn) {
          const result = fn(mockDbInstance);
          return Promise.resolve(result);
        }
        return mockDbInstance;
      }),
      drizDbWithInit: jest.fn(() => Promise.resolve(makeMockDb())),
      schema: actualSchema,
      sql: jest.fn(() => makeRecursiveMock()),
    };
  });
  jest.mock('postgres', () => {
    return {
      default: jest.fn().mockImplementation((strings, ...values) => {
        return jest.fn(() => Promise.resolve({ rows: [] }));
      }),
    };
  });
  jest.mock('next-auth', () => {
    return jest.fn();
  });
  jest.mock('@/auth', () => {
    return {
      auth: jest.fn(() => ({
        id: 'fdsdfs',
      })),
    };
  });
  jest.mock('@/lib/site-util/env', () => {
    return {
      env: jest.fn((key: string) => {
        return process.env[key] || '';
      }),
    };
  });
  jest.mock('next/navigation', () => ({
    useRouter: jest.fn(() => ({
      push: jest.fn(),
      replace: jest.fn(),
      prefetch: jest.fn(),
      back: jest.fn(),
      forward: jest.fn(),
      refresh: jest.fn(),
    })),
    usePathname: jest.fn(() => '/test'),
    useSearchParams: jest.fn(() => new URLSearchParams()),
  }));
  resetEnvVariables();
  resetGlobalCache();  
  theFetch.mockReset().mockImplementation(() => {
    return Promise.resolve({
      ok: false,
      status: 500,
      json: () => Promise.resolve({ response: 'error' }),
    });
  });
  global.fetch = theFetch;
  /*
  (NextAuth as jest.Mock).mockImplementation(() => jest.fn);
  (auth as jest.Mock).mockImplementation(() => {
    return jest.fn(() => Promise.resolve({ id: 'test-id' }));
  });
  */
  jest.mock('@/lib/logger', () => {
    return {
      logger: Promise.resolve(() => ({
        warn: jest.fn(makeMockImplementation('warn')),
        error: jest.fn(makeMockImplementation('error')),
        info: jest.fn(makeMockImplementation('info')),
        debug: jest.fn(makeMockImplementation('debug')),
        silly: jest.fn(makeMockImplementation('silly')),
        verbose: jest.fn(makeMockImplementation('verbose')),
        log: jest.fn(makeMockImplementation('log')),
      })),
      log: jest.fn((cb: (l: ReturnType<typeof logger>) => void) => cb(logger())),
      errorLogFactory: jest.fn((x) => x),
      simpleScopedLogger: jest.fn(() => logger()),
    };
  });
  jest.mock('redis', () => ({
    createClient: createRedisClient,
  }));
});

afterEach(() => {
  jest.clearAllMocks();
  mockDeepClear(mockDb);
  resetGlobalCache();
  Object.entries({
      ...(originalProcessEnv ?? {}),
      NODE_ENV: nodeEnv,
      NEXT_PUBLIC_MUI_LICENSE: muiLicenseKey,
      IS_REACT_ACT_ENVIRONMENT: isReactActEnvironment ? 'true' : 'false',
    }
  ).forEach(([key, value]) => {
    process.env[key] = value;
  });
  mockDb = mockDeep<DatabaseType>();
});<|MERGE_RESOLUTION|>--- conflicted
+++ resolved
@@ -33,14 +33,11 @@
   })),
   instrument: jest.fn()
 }));
-<<<<<<< HEAD
 
 jest.mock('@microsoft/applicationinsights-react-js', () => ({
   withAITracking: (plugin: any, Component: any) => Component,
 }));
 
-=======
->>>>>>> da845921
 jest.mock('react-error-boundary', () => {
  // eslint-disable-next-line @typescript-eslint/no-empty-object-type
  class ErrorBoundary extends Component<{}, { hasError: boolean; error: Error | null }> {
