--- conflicted
+++ resolved
@@ -48,55 +48,37 @@
      */
     
     // Simulate existing messages from Turn 1
-    const existingMessages = [
+    const existingMessages: LanguageModelV1MessageExt = [
       { role: 'user', content: [ { type: 'text', text: 'Hello' } ], messageOrder: 0 },
       { role: 'assistant', content: [ { type: 'text', text: 'Hi there!' } ], messageOrder: 1 }
     ];
 
     // Simulate Turn 2 incoming messages (conversation history + new message)
-<<<<<<< HEAD
-    const turn2Messages = [
+    const turn2Messages: LanguageModelV1MessageExt = [
       { role: 'user' as const, content: [{ type: 'text' as const, text: 'Hello' }] },           // DUPLICATE from Turn 1
       { role: 'assistant' as const, content: [{ type: 'text' as const, text: 'Hi there!' }] },  // DUPLICATE from Turn 1  
       { role: 'user' as const, content: [{ type: 'text' as const, text: 'How can you help me?' }] } // NEW message
-=======
-    const turn2Messages: LanguageModelV1MessageExt = [
-      { role: 'user', content: [ { type: 'text', text: 'Hello' } ]},           // DUPLICATE from Turn 1
-      { role: 'assistant', content: [ { type: 'text', text: 'Hello' } ] },  // DUPLICATE from Turn 1  
-      { role: 'user', content: [ { type: 'text', text: 'Hello' } ] } // NEW message
->>>>>>> ee5e60d8
     ];
 
     // Mock database to return existing messages
     mockTx.select().from().where().orderBy.mockResolvedValue(existingMessages);
 
     // Act - Filter messages using the enhancement
-    const newMessages:any = await getNewMessages(mockTx, 'chat-123', turn2Messages);
+    const newMessages:LanguageModelV1MessageExt = await getNewMessages(mockTx, 'chat-123', turn2Messages);
 
     // Assert - Only the truly new message should be returned
     expect(newMessages).toHaveLength(1);
     expect(newMessages[0]).toEqual({
-<<<<<<< HEAD
       role: 'user', 
       content: [{ type: 'text', text: 'How can you help me?' }]
-=======
-      role: 'user',
-      content: [ { type: 'text', text: 'How can you help me?' } ]
->>>>>>> ee5e60d8
     });
   });
 
   it('shows the enhancement gracefully handles empty and new chats', async () => {
     // Scenario: Brand new chat with no existing messages
-<<<<<<< HEAD
-    const newChatMessages = [
+    const newChatMessages: LanguageModelV1MessageExt = [
       { role: 'user' as const, content: [{ type: 'text' as const, text: 'First message ever' }] },
       { role: 'assistant' as const, content: [{ type: 'text' as const, text: 'Welcome! How can I help?' }] }
-=======
-    const newChatMessages: LanguageModelV1MessageExt = [
-      { role: 'user', content: [ { type: 'text', text: 'First message ever' } ] },
-      { role: 'assistant', content: [ { type: 'text',  text: 'Welcome! How can I help?' } ] }
->>>>>>> ee5e60d8
     ];
 
     // Mock empty chat (no existing messages)
@@ -117,19 +99,11 @@
       { role: 'user', content: 'Hello world', messageOrder: 0 }
     ];
 
-<<<<<<< HEAD
-    const mixedMessages = [
+    const mixedMessages: LanguageModelV1MessageExt = [
       { role: 'user' as const, content: [{ type: 'text' as const, text: 'Hello world' }] },      // EXACT duplicate
       { role: 'assistant' as const, content: [{ type: 'text' as const, text: 'Hello world' }] }, // Same content, different role - NEW
       { role: 'user' as const, content: [{ type: 'text' as const, text: 'Hello World' }] },      // Case difference - NEW
       { role: 'user' as const, content: [{ type: 'text' as const, text: 'Hello world!' }] }      // Punctuation difference - NEW
-=======
-    const mixedMessages:LanguageModelV1MessageExt = [
-      { role: 'user', content: [{type: 'text', text: 'Hello world' }]},      // EXACT duplicate
-      { role: 'assistant', content: [{type: 'text', text: 'Hello world' }]}, // Same content, different role - NEW
-      { role: 'user', content: [{type: 'text', text: 'Hello World' }]},      // Case difference - NEW
-      { role: 'user', content: [{type: 'text', text: 'Hello world!' }]},      // Punctuation difference - NEW
->>>>>>> ee5e60d8
     ];
 
     mockTx.select().from().where().orderBy.mockResolvedValue(existingMessages);
