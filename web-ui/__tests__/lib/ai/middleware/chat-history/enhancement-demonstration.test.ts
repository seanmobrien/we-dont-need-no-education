--- conflicted
+++ resolved
@@ -55,15 +55,9 @@
 
     // Simulate Turn 2 incoming messages (conversation history + new message)
     const turn2Messages: LanguageModelV1MessageExt = [
-<<<<<<< HEAD
       { role: 'user' as const, content: [{ type: 'text' as const, text: 'Hello' }] },           // DUPLICATE from Turn 1
       { role: 'assistant' as const, content: [{ type: 'text' as const, text: 'Hi there!' }] },  // DUPLICATE from Turn 1  
       { role: 'user' as const, content: [{ type: 'text' as const, text: 'How can you help me?' }] } // NEW message
-=======
-      { role: 'user', content: [ { type: 'text', text: 'Hello' } ]},           // DUPLICATE from Turn 1
-      { role: 'assistant', content: [ { type: 'text', text: 'Hi there!' } ] },  // DUPLICATE from Turn 1  
-      { role: 'user', content: [ { type: 'text', text: 'How can you help me?' } ] } // NEW message
->>>>>>> da845921
     ];
 
     // Mock database to return existing messages
@@ -118,16 +112,13 @@
 
     // Assert - Only exact matches are filtered out
     expect(newMessages).toHaveLength(3);
-<<<<<<< HEAD
+    expect(newMessages.map(m => `${m.role}:${m.content[0].text}`)).toEqual([
     expect(newMessages.map(m => {
       const textContent = Array.isArray(m.content) 
         ? m.content.filter(part => part.type === 'text').map(part => part.text).join('')
         : m.content;
       return `${m.role}:${textContent}`;
     })).toEqual([
-=======
-    expect(newMessages.map(m => `${m.role}:${m.content[0].text}`)).toEqual([
->>>>>>> da845921
       'assistant:Hello world',
       'user:Hello World', 
       'user:Hello world!'
