--- conflicted
+++ resolved
@@ -5,13 +5,8 @@
   extractToolCallIds,
   hasToolCalls,
 } from '@/lib/ai/chat/message-optimizer-tools';
-<<<<<<< HEAD
 import { aiModelFactory } from '@/lib/ai/aiModelFactory';
-import { generateText } from 'ai';
-=======
-import { aiModelFactory } from '@/lib/ai';
 import { generateText, generateObject } from 'ai';
->>>>>>> f1217d18
 
 // Mock dependencies
 jest.mock('@/lib/ai');
