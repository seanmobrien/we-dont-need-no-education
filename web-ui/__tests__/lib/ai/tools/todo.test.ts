--- conflicted
+++ resolved
@@ -68,7 +68,6 @@
     };
   });
 
-<<<<<<< HEAD
   afterEach(() => {
     //jest.clearAllMocks();
   });
@@ -77,10 +76,6 @@
     const todo = await manager.createTodo('Test Todo', 'Test Description', {
       session: mockSession,
     });
-=======
-  it('should create a new todo', async () => {
-    const todo = await manager.createTodo('Test Todo', 'Test Description');
->>>>>>> 86b08863
 
     expect(todo).toBeDefined();
     expect(todo.title).toBe('Test Todo');
@@ -92,26 +87,18 @@
   });
 
   it('should get all todos', async () => {
-<<<<<<< HEAD
     await manager.createTodo('Todo 1', undefined, { session: mockSession });
     await manager.createTodo('Todo 2', undefined, { session: mockSession });
 
     const todos = await manager.getTodos({ session: mockSession });
-=======
-    await manager.createTodo('Todo 1');
-    await manager.createTodo('Todo 2');
-
-    const todos = await manager.getTodos();
->>>>>>> 86b08863
     expect(todos).toHaveLength(2);
   });
 
-  it('should filter todos by completion status', async () => {
-<<<<<<< HEAD
-    const todo1 = await manager.createTodo('Todo 1', undefined, {
-      session: mockSession,
-    });
-    await manager.createTodo('Todo 2', undefined, { session: mockSession });
+  it('should filter todos by completion status', async async () => {
+    const todo1 = await await manager.createTodo('Todo 1', undefined, {
+      session: mockSession,
+    });
+    await await manager.createTodo('Todo 2', undefined, { session: mockSession });
 
     await manager.updateTodo(
       todo1.id,
@@ -127,32 +114,14 @@
       completed: false,
       session: mockSession,
     });
-=======
-    const todo1 = await manager.createTodo('Todo 1');
-    await manager.createTodo('Todo 2');
-
-    await manager.updateTodo(todo1.id, { completed: true });
-
-    const completedTodos = await manager.getTodos(true);
-    const incompleteTodos = await manager.getTodos(false);
->>>>>>> 86b08863
 
     expect(completedTodos).toHaveLength(1);
     expect(incompleteTodos).toHaveLength(1);
   });
 
   it('should update a todo', async () => {
-<<<<<<< HEAD
     const todo = await manager.createTodo('Original Title', undefined, {
       session: mockSession,
-=======
-    const todo = await manager.createTodo('Original Title');
-
-    const updated = await manager.updateTodo(todo.id, {
-      title: 'Updated Title',
-      completed: true,
-      priority: 'high',
->>>>>>> 86b08863
     });
 
     const updated = await manager.updateTodo(
@@ -173,7 +142,6 @@
   });
 
   it('should delete a todo', async () => {
-<<<<<<< HEAD
     const todo = await manager.createTodo('To Delete', undefined, {
       session: mockSession,
     });
@@ -201,430 +169,88 @@
       },
       { session: mockSession },
     );
-=======
-    const todo = await manager.createTodo('To Delete');
-
-    expect(await manager.getCount()).toBe(1);
-
-    const deleted = await manager.deleteTodo(todo.id);
-
-    expect(deleted).toBe(true);
-    expect(await manager.getCount()).toBe(0);
-  });
-
-  it('should toggle todo progression and update list status', async () => {
-    const list = await manager.upsertTodoList({
-      id: 'case-toggle',
-      title: 'Toggle Workflow',
-      status: 'pending',
-      todos: [
-        {
-          id: 'case-toggle-task',
-          title: 'Toggle Me',
-          status: 'pending',
-          completed: false,
-        },
-      ],
-    });
->>>>>>> 86b08863
 
     expect(list.status).toBe('pending');
     const initialTodoId = list.todos[0].id;
 
-<<<<<<< HEAD
     const firstToggle = await manager.toggleTodo(initialTodoId, {
       session: mockSession,
     });
     const firstTodo = firstToggle?.todos.find((t) => t.id === initialTodoId);
-=======
-    const firstToggle = await manager.toggleTodo('case-toggle-task');
-    const firstTodo = firstToggle?.todos.find(
-      (t) => t.id === 'case-toggle-task',
-    );
->>>>>>> 86b08863
     expect(firstTodo?.status).toBe('active');
     expect(firstTodo?.completed).toBe(false);
     expect(firstToggle?.status).toBe('active');
 
-<<<<<<< HEAD
-    const secondToggle = await manager.toggleTodo(initialTodoId, {
-      session: mockSession,
-    });
-    const secondTodo = secondToggle?.todos.find((t) => t.id === initialTodoId);
-=======
-    const secondToggle = await manager.toggleTodo('case-toggle-task');
+    const secondToggle = manager.toggleTodo('case-toggle-task');
     const secondTodo = secondToggle?.todos.find(
       (t) => t.id === 'case-toggle-task',
     );
->>>>>>> 86b08863
     expect(secondTodo?.status).toBe('complete');
     expect(secondTodo?.completed).toBe(true);
     expect(secondToggle?.status).toBe('complete');
 
-<<<<<<< HEAD
-    const thirdToggle = await manager.toggleTodo(initialTodoId, {
-      session: mockSession,
-    });
-    const thirdTodo = thirdToggle?.todos.find((t) => t.id === initialTodoId);
-=======
-    const thirdToggle = await manager.toggleTodo('case-toggle-task');
+    const thirdToggle = manager.toggleTodo('case-toggle-task');
     const thirdTodo = thirdToggle?.todos.find(
       (t) => t.id === 'case-toggle-task',
     );
->>>>>>> 86b08863
     expect(thirdTodo?.status).toBe('active');
     expect(thirdTodo?.completed).toBe(false);
     expect(thirdToggle?.status).toBe('active');
   });
 
-<<<<<<< HEAD
-  it('should thow on cross-user access', async () => {
-    await expect(
-      manager.getTodo('non-existent-id', { session: mockSession }),
-    ).rejects.toThrow('User does not have access to this todo item');
-  });
-  it('should return undefined for non-existent todo', async () => {
-    await expect(
-      manager.getTodo(idPrefix + 'non-existent-id', { session: mockSession }),
-    ).resolves.toBeUndefined();
-=======
-  it('should return undefined for non-existent todo', async () => {
-    const result = await manager.getTodo('non-existent-id');
+  it('should return undefined for non-existent todo', () => {
+    const result = manager.getTodo('non-existent-id');
     expect(result).toBeUndefined();
->>>>>>> 86b08863
-  });
-  it('should upsert and replace todo lists', async () => {
-    const initial = await manager.upsertTodoList(
-      {
-        title: 'Case 123 Plan',
-        todos: [
-          {
-            title: 'Capture intake notes',
-            status: 'pending',
-            priority: 'high',
-          },
-        ],
-      },
-      { session: mockSession },
-    );
-
-<<<<<<< HEAD
-    expect(initial.todos).toHaveLength(1);
-    expect(await manager.getTodos({ session: mockSession })).toHaveLength(1);
-
-    const replaced = await manager.upsertTodoList(
-      {
-        id: initial.id,
-        title: 'Case 123 Plan (Updated)',
-        todos: [
-          {
-            title: 'Publish summary report',
-            status: 'active',
-            priority: 'medium',
-          },
-        ],
-      },
-      { session: mockSession },
-    );
-
-    expect(replaced.todos).toHaveLength(1);
-    expect(replaced.todos[0].title).toBe('Publish summary report');
-    expect(await manager.getTodos({ session: mockSession })).toHaveLength(1);
-  });
-
-  describe('User Segmentation', () => {
-    let aliceSession: Session;
-    let bobSession: Session;
-
-    beforeEach(() => {
-      aliceSession = {
-        id: 1,
-        user: {
-          id: 'user-alice',
-          name: 'Alice',
-          email: 'alice@example.com',
-          image: '',
-          subject: 'alice-subject',
-        },
-        expires: new Date(Date.now() + 3600000).toISOString(),
-      };
-      bobSession = {
-        id: 2,
-        user: {
-          id: 'user-bob',
-          name: 'Bob',
-          email: 'bob@example.com',
-          image: '',
-          subject: 'bob-subject',
-        },
-        expires: new Date(Date.now() + 3600000).toISOString(),
-      };
-    });
-
-    it('should create todos with session-based userId', async () => {
-      const todo = await manager.createTodo('Alice Task', undefined, {
-        session: aliceSession,
-      });
-
-      expect(todo.id).toContain('user-alice');
-    });
-
-    it('should filter todos by session', async () => {
-      await manager.createTodo('Alice Task 1', undefined, {
-        session: aliceSession,
-      });
-      await manager.createTodo('Alice Task 2', undefined, {
-        session: aliceSession,
-      });
-      await manager.createTodo('Bob Task 1', undefined, {
-        session: bobSession,
-      });
-
-      const aliceTodos = await manager.getTodos({ session: aliceSession });
-      const bobTodos = await manager.getTodos({ session: bobSession });
-
-      expect(aliceTodos).toHaveLength(2);
-      expect(bobTodos).toHaveLength(1);
-      expect(aliceTodos.every((t) => t.id.includes('user-alice'))).toBe(true);
-      expect(bobTodos.every((t) => t.id.includes('user-bob'))).toBe(true);
-    });
-
-    it('should create todo lists with session-based userId', async () => {
-      const list = await manager.upsertTodoList(
-=======
-  it('should upsert and replace todo lists', async () => {
-    const initial = await manager.upsertTodoList({
+  });
+
+  it('should upsert and replace todo lists', () => {
+    const initial = manager.upsertTodoList({
       id: 'case-123-plan',
       title: 'Case 123 Plan',
       todos: [
->>>>>>> 86b08863
-        {
-          title: 'Alice List',
-          todos: [{ title: 'Alice Task' }],
-        },
-        { session: aliceSession },
-      );
-
-      expect(list.id).toContain('user-alice');
-      expect(list.todos[0].id).toContain('user-alice');
-    });
-
-<<<<<<< HEAD
-    it('should filter todo lists by session', async () => {
-      await manager.upsertTodoList(
-        {
-          title: 'Alice List',
-        },
-        { session: aliceSession },
-      );
-      await manager.upsertTodoList(
-        {
-          title: 'Bob List',
-        },
-        { session: bobSession },
-      );
-
-      const aliceLists = await manager.getTodoLists({ session: aliceSession });
-      const bobLists = await manager.getTodoLists({ session: bobSession });
-
-      expect(aliceLists).toHaveLength(1);
-      expect(bobLists).toHaveLength(1);
-      expect(aliceLists[0].id).toContain('user-alice');
-      expect(bobLists[0].id).toContain('user-bob');
-    });
-
-    it('should not allow one user to access another users todo list', async () => {
-      const aliceList = await manager.upsertTodoList(
-=======
+        {
+          id: 'case-123-intake',
+          title: 'Capture intake notes',
+          status: 'pending',
+          priority: 'high',
+        },
+      ],
+    });
+
     expect(initial.todos).toHaveLength(1);
-    expect(await manager.getTodos()).toHaveLength(1);
-
-    const replaced = await manager.upsertTodoList({
+    expect(manager.getTodos()).toHaveLength(1);
+
+    const replaced = manager.upsertTodoList({
       id: 'case-123-plan',
       title: 'Case 123 Plan (Updated)',
       todos: [
->>>>>>> 86b08863
-        {
-          title: 'Alice List',
-        },
-        { session: aliceSession },
-      );
-
-      await expect(
-        manager.getTodoList(aliceList.id, { session: bobSession }),
-      ).rejects.toThrow('User does not have access to this todo item');
-
-      const aliceAccess = await manager.getTodoList(aliceList.id, {
-        session: aliceSession,
-      });
-      expect(aliceAccess).toBeDefined();
-      expect(aliceAccess?.id).toBe(aliceList.id);
-    });
-
-<<<<<<< HEAD
-    it('should not allow one user to update another users todo', async () => {
-      const aliceTodo = await manager.createTodo('Alice Task', undefined, {
-        session: aliceSession,
-      });
-
-      await expect(
-        manager.updateTodo(
-          aliceTodo.id,
-          { title: 'Bob Modified' },
-          { session: bobSession },
-        ),
-      ).rejects.toThrow('User does not have access to this todo item');
-
-      const aliceUpdate = await manager.updateTodo(
-        aliceTodo.id,
-        { title: 'Alice Modified' },
-        { session: aliceSession },
-      );
-
-      expect(aliceUpdate).toBeDefined();
-      expect(aliceUpdate?.title).toBe('Alice Modified');
-    });
-
-    it('should not allow one user to delete another users todo', async () => {
-      const aliceTodo = await manager.createTodo('Alice Task', undefined, {
-        session: aliceSession,
-      });
-
-      await expect(
-        manager.deleteTodo(aliceTodo.id, { session: bobSession }),
-      ).rejects.toThrow('User does not have access to this todo item');
-
-      const aliceDelete = await manager.deleteTodo(aliceTodo.id, {
-        session: aliceSession,
-      });
-
-      expect(aliceDelete).toBe(true);
-      await expect(
-        manager.getTodo(aliceTodo.id, { session: aliceSession }),
-      ).resolves.toBeUndefined();
-    });
-
-    it('should not allow one user to toggle another users todo', async () => {
-      const aliceList = await manager.upsertTodoList(
-        {
-          title: 'Alice List',
-          todos: [
-            {
-              title: 'Alice Task',
-              status: 'pending',
-            },
-          ],
-        },
-        { session: aliceSession },
-      );
-
-      const aliceTaskId = aliceList.todos[0].id;
-
-      await expect(
-        manager.toggleTodo(aliceTaskId, { session: bobSession }),
-      ).rejects.toThrow('User does not have access to this todo item');
-
-      const aliceToggle = await manager.toggleTodo(aliceTaskId, {
-        session: aliceSession,
-      });
-
-      expect(aliceToggle).toBeDefined();
-      expect(aliceToggle?.todos.find((t) => t.id === aliceTaskId)?.status).toBe(
-        'active',
-      );
-    });
-
-    it('should support separate default lists per user', async () => {
-      await manager.createTodo('Alice Default Task', undefined, {
-        session: aliceSession,
-      });
-      await manager.createTodo('Bob Default Task', undefined, {
-        session: bobSession,
-      });
-
-      // Each user should have their own default list
-      const aliceLists = await manager.getTodoLists({ session: aliceSession });
-      const bobLists = await manager.getTodoLists({ session: bobSession });
-
-      expect(aliceLists).toHaveLength(1);
-      expect(bobLists).toHaveLength(1);
-      expect(aliceLists[0].todos).toHaveLength(1);
-      expect(bobLists[0].todos).toHaveLength(1);
-      expect(aliceLists[0].todos[0].title).toBe('Alice Default Task');
-      expect(bobLists[0].todos[0].title).toBe('Bob Default Task');
-    });
-
-    it('should filter by both session and completed status', async () => {
-      const alice1 = await manager.createTodo('Alice Task 1', undefined, {
-        session: aliceSession,
-      });
-      await manager.createTodo('Alice Task 2', undefined, {
-        session: aliceSession,
-      });
-      await manager.createTodo('Bob Task 1', undefined, {
-        session: bobSession,
-      });
-
-      await manager.updateTodo(
-        alice1.id,
-        { completed: true },
-        { session: aliceSession },
-      );
-
-      const aliceCompleted = await manager.getTodos({
-        session: aliceSession,
-        completed: true,
-      });
-      const aliceIncomplete = await manager.getTodos({
-        session: aliceSession,
-        completed: false,
-      });
-
-      expect(aliceCompleted).toHaveLength(1);
-      expect(aliceIncomplete).toHaveLength(1);
-    });
-=======
+        {
+          id: 'case-123-summary',
+          title: 'Publish summary report',
+          status: 'active',
+          priority: 'medium',
+        },
+      ],
+    });
+
     expect(replaced.todos).toHaveLength(1);
     expect(replaced.todos[0].id).toBe('case-123-summary');
-    expect(await manager.getTodos()).toHaveLength(1);
-    expect(await manager.getTodo('case-123-intake')).toBeUndefined();
->>>>>>> 86b08863
+    expect(manager.getTodos()).toHaveLength(1);
+    expect(manager.getTodo('case-123-intake')).toBeUndefined();
   });
 });
 const mockConsole = hideConsoleOutput();
 
 describe('Todo Tool Callbacks', () => {
-<<<<<<< HEAD
-  const todoIdPrefix = `todo::user-123::`;
-  beforeEach(async () => {
-    // Tool callbacks use await auth() internally,
-    // which is mocked by jest.mock-auth.ts
-    // Clear the singleton instance for this user
-    const manager = getTodoManager();
-    const session = await auth();
-    if (session) {
-      await manager.clearAll({ session });
-    }
-  });
-
-  afterEach(() => {
-    // jest.clearAllMocks();
-  });
-
-  it('createTodoCallback should create a todo list and return success', async () => {
-    const result = await createTodoCallback({
-      listId: todoIdPrefix + 'case-001-plan',
-=======
-  beforeEach(async () => {
+  beforeEach(() => {
     // Clear the singleton instance
     const manager = getTodoManager();
-    await manager.clearAll();
-  });
-
-  it('createTodoCallback should create a todo list and return success', async () => {
-    const result = await createTodoCallback({
+    manager.clearAll();
+  });
+
+  it('createTodoCallback should create a todo list and return success', () => {
+    const result = createTodoCallback({
       listId: 'case-001-plan',
->>>>>>> 86b08863
       title: 'Case 001 Plan',
       description: 'Intake and interim measures',
       status: 'active',
@@ -662,13 +288,9 @@
     }
   });
 
-  it('createTodoCallback should replace an existing list when ids match', async () => {
-    const firstResult = await createTodoCallback({
-<<<<<<< HEAD
-      listId: todoIdPrefix + 'case-002-plan',
-=======
+  it('createTodoCallback should replace an existing list when ids match', () => {
+    const firstResult = createTodoCallback({
       listId: 'case-002-plan',
->>>>>>> 86b08863
       title: 'Case 002 Plan',
       todos: [
         {
@@ -681,12 +303,8 @@
 
     expect(firstResult.structuredContent.result.isError).toBeFalsy();
 
-    const replacementResult = await createTodoCallback({
-<<<<<<< HEAD
-      listId: todoIdPrefix + 'case-002-plan',
-=======
+    const replacementResult = createTodoCallback({
       listId: 'case-002-plan',
->>>>>>> 86b08863
       title: 'Case 002 Plan (Revised)',
       todos: [
         {
@@ -709,13 +327,9 @@
     }
   });
 
-  it('getTodosCallback should return all todo lists', async () => {
-    await createTodoCallback({
-<<<<<<< HEAD
-      listId: todoIdPrefix + 'case-003-plan',
-=======
+  it('getTodosCallback should return all todo lists', () => {
+    createTodoCallback({
       listId: 'case-003-plan',
->>>>>>> 86b08863
       title: 'Case 003 Plan',
       todos: [
         {
@@ -725,12 +339,8 @@
       ],
     });
 
-    await createTodoCallback({
-<<<<<<< HEAD
-      listId: todoIdPrefix + 'case-003-followup',
-=======
+    createTodoCallback({
       listId: 'case-003-followup',
->>>>>>> 86b08863
       title: 'Case 003 Follow Up',
       todos: [
         {
@@ -756,13 +366,9 @@
     }
   });
 
-  it('getTodosCallback should return a specific list when listId provided', async () => {
-    await createTodoCallback({
-<<<<<<< HEAD
-      listId: todoIdPrefix + 'case-004-plan',
-=======
+  it('getTodosCallback should return a specific list when listId provided', () => {
+    createTodoCallback({
       listId: 'case-004-plan',
->>>>>>> 86b08863
       title: 'Case 004 Plan',
       todos: [
         {
@@ -772,13 +378,7 @@
       ],
     });
 
-<<<<<<< HEAD
-    const result = await getTodosCallback({
-      listId: todoIdPrefix + 'case-004-plan',
-    });
-=======
-    const result = await getTodosCallback({ listId: 'case-004-plan' });
->>>>>>> 86b08863
+    const result = getTodosCallback({ listId: 'case-004-plan' });
 
     expect(result.structuredContent.result.isError).toBeFalsy();
 
@@ -793,13 +393,9 @@
     }
   });
 
-  it('updateTodoCallback should update a todo', async () => {
-    const createResult = await createTodoCallback({
-<<<<<<< HEAD
-      listId: todoIdPrefix + 'case-005-plan',
-=======
+  it('updateTodoCallback should update a todo', () => {
+    const createResult = createTodoCallback({
       listId: 'case-005-plan',
->>>>>>> 86b08863
       title: 'Case 005 Plan',
       todos: [
         {
@@ -839,13 +435,9 @@
     }
   });
 
-  it('deleteTodoCallback should delete a todo', async () => {
-    const createResult = await createTodoCallback({
-<<<<<<< HEAD
-      listId: todoIdPrefix + 'case-006-plan',
-=======
+  it('deleteTodoCallback should delete a todo', () => {
+    const createResult = createTodoCallback({
       listId: 'case-006-plan',
->>>>>>> 86b08863
       title: 'Case 006 Plan',
       todos: [{ id: todoIdPrefix + 'case-006-delete', title: 'To Delete' }],
     });
@@ -871,13 +463,9 @@
     }
   });
 
-  it('toggleTodoCallback should advance todo and list states', async () => {
-    const createResult = await createTodoCallback({
-<<<<<<< HEAD
-      listId: todoIdPrefix + 'case-007-plan',
-=======
+  it('toggleTodoCallback should advance todo and list states', () => {
+    const createResult = createTodoCallback({
       listId: 'case-007-plan',
->>>>>>> 86b08863
       title: 'Case 007 Plan',
       todos: [{ id: todoIdPrefix + 'case-007-toggle', title: 'Toggle Me' }],
     });
@@ -932,10 +520,6 @@
   });
 
   it('should return error for non-existent todo', async () => {
-<<<<<<< HEAD
-    mockConsole.setup();
-=======
->>>>>>> 86b08863
     const result = await updateTodoCallback({
       id: 'non-existent',
       title: 'Should Fail',
