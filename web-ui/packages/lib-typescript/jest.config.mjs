--- conflicted
+++ resolved
@@ -6,17 +6,10 @@
   rootDir: ".",
   testMatch: ["**/__tests__/**/*.test.ts"],
   moduleNameMapper: {
-<<<<<<< HEAD
-    '^@compliance-theater/lib-logger/core$': '<rootDir>/../lib-logger/src/core',
-    '^@compliance-theater/lib-logger(.*)$': '<rootDir>/../lib-logger/src$1',
-    '^@compliance-theater/lib-typescript(.*)$': '<rootDir>/src$1',
-    '^@/(.*)$': '<rootDir>/../app/$1',
-=======
     "^@compliance-theater/lib-logger/core$": "<rootDir>/../lib-logger/src/core",
     "^@compliance-theater/lib-logger(.*)$": "<rootDir>/../lib-logger/src$1",
     "^@compliance-theater/lib-typescript(.*)$": "<rootDir>/src$1",
     "^@/(.*)$": "<rootDir>/../app/$1",
->>>>>>> f141e40a
   },
   transform: {
     "^.+\.ts$": [
