# @format

name: Web UI Docker Build and Deploy

permissions:
  contents: read
  id-token: write

on:
  workflow_run:
    workflows: ['Java CI with Maven']
    types:
      - completed
    branches: ['main']
  workflow_dispatch:

env:
  NEXT_PUBLIC_HOSTNAME: https://full-ui.jollybush-836e15bc.westus3.azurecontainerapps.io
  NEXT_PUBLIC_LOG_LEVEL_CLIENT: info
  NEXT_PUBLIC_DEFAULT_AI_MODEL: gpt-4o
  NEXT_PUBLIC_MUI_LICENSE: ${{ secrets.NEXT_PUBLIC_MUI_LICENSE }}
  NEXT_PUBLIC_AZURE_APPLICATIONINSIGHTS_CONNECTION_STRING: ${{ secrets.NEXT_PUBLIC_AZURE_APPLICATIONINSIGHTS_CONNECTION_STRING }}

jobs:
  check-code-changes:
    environment: Production
    runs-on: ubuntu-latest
    if: github.event_name == 'workflow_dispatch' || github.event.workflow_run.conclusion == 'success'
    outputs:
      deploy-production: 'true'
#      code-changed: ${{ steps.changes.outputs.dependencies }}
#    steps:
#      - name: Checkout code
#        uses: actions/checkout@v4
#        with:
#          ref: ${{ github.event.workflow_run.head_sha || github.sha }}
#          fetch-depth: 2#
#
#      - name: Check for web-ui and chat code changes
#        id: changes
#        run: |
#          if [ "${{ github.event_name }}" = "workflow_dispatch" ]; then
#            echo "dependencies=true" >> $GITHUB_OUTPUT
#            echo "Manual trigger detected, proceeding with Docker build"
#          else
#            # Get the commit that triggered the original workflow
#            TRIGGER_SHA="${{ github.event.workflow_run.head_sha }}"
#            echo "Checking for web-ui and chat code changes in commit: $TRIGGER_SHA"
#            
#            # Check if any web-ui or chat code files changed in the triggering commit
#            if git diff --name-only $TRIGGER_SHA~1 $TRIGGER_SHA | grep -E "^(web-ui|chat)/"; then
#              echo "dependencies=true" >> $GITHUB_OUTPUT
#              echo "Web-ui or chat code changed, proceeding with Docker build"
#              echo "Changed files:"
#              git diff --name-only $TRIGGER_SHA~1 $TRIGGER_SHA | grep -E "^(web-ui|chat)/"
#            else
#              echo "dependencies=false" >> $GITHUB_OUTPUT
#              echo "No web-ui or chat code changes detected, skipping Docker build"
#            fi
#          fi

  build-and-deploy:
    needs: check-code-changes
    if: needs.check-code-changes.outputs.deploy-production == 'true'
    permissions:
      contents: read
      id-token: write
    runs-on: ubuntu-latest

    steps:
      - name: Checkout code
        uses: actions/checkout@v4
        with:
          ref: ${{ github.event.workflow_run.head_sha || github.sha }}

      - name: Set up Docker Buildx
        uses: docker/setup-buildx-action@v3

      - name: Azure Login
        uses: azure/login@v2
        with:
          client-id: ${{ secrets.AZURE_CLIENT_ID }}
          tenant-id: ${{ secrets.AZURE_TENANT_ID }}
          subscription-id: ${{ secrets.AZURE_SUBSCRIPTION_ID }}
          enable-AzPSSession: true

      - name: Log in to Azure Container Registry
        run: az acr login --name schoollawregistry

      - name: Extract metadata
        id: meta
        uses: docker/metadata-action@v5
        with:
          images: schoollawregistry.azurecr.io/compliance-ui
          tags: |
            type=ref,event=branch
            type=sha,prefix={{branch}}-
            type=raw,value=latest,enable={{is_default_branch}}

      - name: Build and push Docker image
        uses: docker/build-push-action@v6
        with:
          context: ./web-ui
          file: ./web-ui/Dockerfile
          push: true
          tags: ${{ steps.meta.outputs.tags }}
          labels: ${{ steps.meta.outputs.labels }}
<<<<<<< HEAD
          build-args: |
            NEXT_PUBLIC_HOSTNAME=${{ env.NEXT_PUBLIC_HOSTNAME }}
            NEXT_PUBLIC_LOG_LEVEL_CLIENT=${{ env.NEXT_PUBLIC_LOG_LEVEL_CLIENT }}
            NEXT_PUBLIC_DEFAULT_AI_MODEL=${{ env.NEXT_PUBLIC_DEFAULT_AI_MODEL }}
=======
          licenses: EJS-1.0          
>>>>>>> 2a326c17
          cache-from: type=gha
          cache-to: type=gha,mode=max
          secrets: |
            NEXT_PUBLIC_MUI_LICENSE=${{ secrets.NEXT_PUBLIC_MUI_LICENSE }}
            NEXT_PUBLIC_AZURE_APPLICATIONINSIGHTS_CONNECTION_STRING=${{ secrets.NEXT_PUBLIC_AZURE_APPLICATIONINSIGHTS_CONNECTION_STRING }}<|MERGE_RESOLUTION|>--- conflicted
+++ resolved
@@ -15,9 +15,9 @@
   workflow_dispatch:
 
 env:
-  NEXT_PUBLIC_HOSTNAME: https://full-ui.jollybush-836e15bc.westus3.azurecontainerapps.io
-  NEXT_PUBLIC_LOG_LEVEL_CLIENT: info
-  NEXT_PUBLIC_DEFAULT_AI_MODEL: gpt-4o
+  NEXT_PUBLIC_HOSTNAME: ${{ vars.NEXT_PUBLIC_HOSTNAME }}
+  NEXT_PUBLIC_LOG_LEVEL_CLIENT:  ${{ vars.NEXT_PUBLIC_LOG_LEVEL_CLIENT }}
+  NEXT_PUBLIC_DEFAULT_AI_MODEL:  ${{ vars.NEXT_PUBLIC_DEFAULT_AI_MODEL }}
   NEXT_PUBLIC_MUI_LICENSE: ${{ secrets.NEXT_PUBLIC_MUI_LICENSE }}
   NEXT_PUBLIC_AZURE_APPLICATIONINSIGHTS_CONNECTION_STRING: ${{ secrets.NEXT_PUBLIC_AZURE_APPLICATIONINSIGHTS_CONNECTION_STRING }}
 
@@ -105,16 +105,12 @@
           push: true
           tags: ${{ steps.meta.outputs.tags }}
           labels: ${{ steps.meta.outputs.labels }}
-<<<<<<< HEAD
           build-args: |
-            NEXT_PUBLIC_HOSTNAME=${{ env.NEXT_PUBLIC_HOSTNAME }}
-            NEXT_PUBLIC_LOG_LEVEL_CLIENT=${{ env.NEXT_PUBLIC_LOG_LEVEL_CLIENT }}
-            NEXT_PUBLIC_DEFAULT_AI_MODEL=${{ env.NEXT_PUBLIC_DEFAULT_AI_MODEL }}
-=======
-          licenses: EJS-1.0          
->>>>>>> 2a326c17
+            NEXT_PUBLIC_HOSTNAME=${{ vars.NEXT_PUBLIC_HOSTNAME }}
+            NEXT_PUBLIC_LOG_LEVEL_CLIENT=${{ vars.NEXT_PUBLIC_LOG_LEVEL_CLIENT }}
+            NEXT_PUBLIC_DEFAULT_AI_MODEL=${{ vars.NEXT_PUBLIC_DEFAULT_AI_MODEL }}
           cache-from: type=gha
           cache-to: type=gha,mode=max
           secrets: |
-            NEXT_PUBLIC_MUI_LICENSE=${{ secrets.NEXT_PUBLIC_MUI_LICENSE }}
-            NEXT_PUBLIC_AZURE_APPLICATIONINSIGHTS_CONNECTION_STRING=${{ secrets.NEXT_PUBLIC_AZURE_APPLICATIONINSIGHTS_CONNECTION_STRING }}+            NEXT_PUBLIC_MUI_LICENSE=${{ secrets.SECRET_PUBLIC_MUI_LICENSE }}
+            NEXT_PUBLIC_AZURE_APPLICATIONINSIGHTS_CONNECTION_STRING=${{ vars.NEXT_PUBLIC_AZURE_APPLICATIONINSIGHTS_CONNECTION_STRING }}